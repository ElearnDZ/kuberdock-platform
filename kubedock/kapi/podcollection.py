import json
import paramiko
import pytz
from collections import defaultdict
from crypt import crypt
from datetime import datetime
from os import path
from uuid import uuid4

from celery.exceptions import MaxRetriesExceededError
from flask import current_app

import helpers
import ingress_resource
import licensing
import node_utils
import pod_domains
import podutils
import pstorage
from helpers import (
    KubeQuery, K8sSecretsClient, K8sSecretsBuilder, LocalService)
from images import Image
from kubedock.exceptions import (
<<<<<<< HEAD
    ContainerCommandExecutionError, NotFound,
=======
>>>>>>> a351fa05
    NoFreeIPs, NoSuitableNode, SubsystemtIsNotReadyError, ServicePodDumpError,
    CustomDomainIsNotReady)
from kubedock.kapi.lbpoll import get_service_provider
from network_policies import (
    allow_public_ports_policy,
    allow_same_user_policy,
    PUBLIC_PORT_POLICY_NAME
)
from node import Node as K8SNode
from node import NodeException
from pod import Pod
from .. import billing
from .. import dns_management
from .. import settings
from .. import utils
from ..core import ExclusiveLockContextManager, db
from ..domains.models import PodDomain
from ..exceptions import (
    APIError,
    InsufficientData,
    PodStartFailure,
    PublicAccessAssigningError,
    PVResizeFailed
)
from ..kd_celery import celery
from ..nodes.models import Node
from ..pods.models import (
    PersistentDisk, PodIP, IPPool, Pod as DBPod, PersistentDiskStatuses)
from ..system_settings import keys as settings_keys
from ..system_settings.models import SystemSettings
from ..usage.models import IpState
from ..utils import POD_STATUSES, NODE_STATUSES, KubeUtils

UNKNOWN_ADDRESS = 'Unknown'

# We use only 30 because useradd limits name to 32, and ssh client limits
# name only to 30 (may be this is configurable) so we use lowest possible
# This value is hardcoded in a few ssh-feature related scripts because they
# will be copied to each node at deploy stage
DIRECT_SSH_USERNAME_LEN = 30
DIRECT_SSH_ERROR = "Error retrieving ssh access, please contact administrator"


def _check_license():
    if not licensing.is_valid():
        raise APIError("Action forbidden. Please contact support.")


def _secrets_dict_to_list(d):
    """Takes secrets as dict and convert it to list of tuples.

    Result items has structure (username, password, registry).

    Input dict has following structure:
    {registry:
       {'auth':
          {'username': username,
           'password': password
          }
       },
       ...
    }
    """
    return [(v['auth']['username'], v['auth']['password'], k)
            for k, v in d.iteritems()]


def get_user_namespaces(user):
    return {pod.namespace for pod in user.pods if not pod.is_deleted}


class PodNotFound(APIError):
    message = 'Pod not found'
    status_code = 404


def _get_network_policy_api():
    """Returns KubeQuery object configured to send requests to k8s network
    policy API.
    """
    return KubeQuery(api_version=settings.KUBE_NP_API_VERSION,
                     base_url=settings.KUBE_NP_BASE_URL)


class PublicAccessType:
    PUBLIC_IP = 'public_ip'
    PUBLIC_AWS = 'public_aws'
    DOMAIN = 'domain'


class PodCollection(object):
    def __init__(self, owner=None):
        """
        :param owner: User model instance
        """
        # Original names of pods in k8s {'metadata': 'name'}
        # Pod class store it in 'sid' field, but here it will be replaced with
        # name of pod in replication controller.
        self.pod_names = None
        self.owner = owner
        self.k8squery = KubeQuery()
        namespaces = self._get_namespaces()
        self._get_pods(namespaces)
        self._merge()

    def _preprocess_new_pod(self, params, original_pod=None, skip_check=False):
        """
        Do some trivial checks and changes in new pod data.

        :param params: pod config
        :param original_pod: kapi-Pod object. Provide this if you need to check
            edit, not creation.
        :param skip_check: use it if you trust the source or need to break some
            rules (usually for kuberdock-internal)
        :returns: prepared pod config and list of secrets. Secret is
            a tuple(username, password, registry).
        """
        secrets = extract_secrets(params['containers'])
        if original_pod is not None:
            # use old secrets too, so user won't need to re-enter credentials
            secrets.update(self.get_secrets(original_pod).values())
        secrets = sorted(secrets)

        self._preprocess_containers(params['containers'], secrets, skip_check,
                                    original_pod=original_pod)

        params['owner'] = self.owner

        # TODO: AC-4126 preliminary check for:
        # there is alive node with desired Kube Type (done in validator, move?)
        # there is a free public IP (if required)
        # DNS management system is ok (if required)
        # ...
        if self.owner is not None:
            DBPod.check_name(params.get('name'), self.owner.id)

        return params, secrets

    def _preprocess_pod_dump(self, dump, skip_check=False):
        hidden_fields = ['node', 'podIP', 'status', 'db_status', 'k8s_status',
                         'service', 'serviceAccount', 'hostNetwork']

        pod_data = {k: v
                    for k, v in dump['pod_data'].iteritems()
                    if k not in hidden_fields}
        k8s_secrets = dump['k8s_secrets']
        # k8s_secrets has following structure
        # {secret_name:
        #   {registry:
        #     {'auth':
        #        {'username': username,
        #         'password': password
        #        }
        #     },
        #   ...
        #   }
        # }

        # flatten
        secrets = [s
                   for secret_name, secret_dict in k8s_secrets.iteritems()
                   for s in _secrets_dict_to_list(secret_dict)]

        containers = pod_data['containers']

        self._preprocess_containers(containers, secrets, skip_check)

        pod_data['owner'] = self.owner
        return pod_data, secrets

    def _preprocess_containers(self, containers, secrets, skip_check,
                               original_pod=None):
        fix_relative_mount_paths(containers)

        # TODO: with cerberus 0.10 use "default" normalization rule
        for container in containers:
            container.setdefault('sourceUrl',
                                 Image(container['image']).source_url)
            container.setdefault('kubes', 1)

        if not skip_check:
            if self.owner is not None:  # may not have an owner in dry-run
                self._check_trial(containers, original_pod=original_pod)
            Image.check_containers(containers, secrets)

    def _check_status(self, pod_data):
        billing_type = SystemSettings.get_by_name(
            settings_keys.BILLING_TYPE).lower()
        if billing_type != 'no billing' and self.owner.fix_price:
            # All pods created by fixed-price users initially must have
            # status "unpaid". Status may be changed later (using command
            # "set").
            pod_data['status'] = POD_STATUSES.unpaid

    @staticmethod
    def _preprocess_public_access(pod_data):
        """Preprocess public access parameters.

        Apply it to the new pods.
        """
        if pod_data.get('domain', None):
            pod_data['public_access_type'] = PublicAccessType.DOMAIN
            pod_data['base_domain'] = pod_data.pop('domain')
        else:
            if settings.AWS:
                pod_data['public_access_type'] = PublicAccessType.PUBLIC_AWS
            else:
                pod_data['public_access_type'] = PublicAccessType.PUBLIC_IP

    def _add_pod(self, data, secrets, skip_check, reuse_pv):
        self._preprocess_volumes(data)

        data['namespace'] = data['id'] = str(uuid4())
        data['sid'] = str(uuid4())  # TODO: do we really need this field?

        if not skip_check:
            self._check_status(data)

        data.setdefault('status', POD_STATUSES.stopped)

        pod = Pod(data)
        pod.check_name()

        # AC-3256 Fix.
        # Wrap {PD models}/{public IP}/{Pod creation} in a db inside
        # a single db transaction, i.e. if anything goes wrong - rollback.
        with utils.atomic():
            # create PD models in db and change volumes schema in config
            pod.compose_persistent(reuse_pv=reuse_pv)
            db_pod = self._save_pod(pod)

            if self.has_public_ports(data):
                if getattr(db_pod, 'public_ip', None):
                    pod.public_ip = db_pod.public_ip
                if getattr(db_pod, 'public_aws', None):
                    pod.public_aws = db_pod.public_aws
                if getattr(db_pod, 'domain', None):
                    pod.domain = db_pod.domain
            pod.forge_dockers()

        namespace = pod.namespace

        self._make_namespace(namespace)

        secret_ids = self._save_k8s_secrets(secrets, namespace)
        pod.secrets = secret_ids

        pod_config = db_pod.get_dbconfig()
        pod_config['secrets'] = pod.secrets
        # Update config
        db_pod.set_dbconfig(pod_config, save=True)
        return pod.as_dict()

    def add(self, params, skip_check=False, reuse_pv=True, dry_run=False):
        if self.owner is None and not dry_run:
            raise InsufficientData('Cannot create a pod without an owner')

        if not skip_check:
            _check_license()

        params, secrets = self._preprocess_new_pod(
            params, skip_check=skip_check)

        self._preprocess_public_access(params)

        if dry_run:
            return True

        return self._add_pod(params, secrets, skip_check, reuse_pv)

    def add_from_dump(self, dump, skip_check=False):
        if not skip_check:
            _check_license()

        pod_data, secrets = self._preprocess_pod_dump(dump, skip_check)

        return self._add_pod(pod_data, secrets, skip_check, reuse_pv=True)

    def _save_k8s_secrets(self, secrets, namespace):
        """Save secrets to k8s.
        :param secrets: List of tuple(username, password, registry)
        :param namespace: Namespace
        :return: List of secrets ids.
        """
        secrets_client = K8sSecretsClient(self.k8squery)
        secrets_builder = K8sSecretsBuilder

        secret_ids = []
        for secret in secrets:
            secret_data = secrets_builder.build_secret_data(*secret)
            secret_id = str(uuid4())

            try:
                secrets_client.create(secret_id, secret_data, namespace)
            except secrets_client.ErrorBase as e:
                raise APIError('Cannot save k8s secrets due to: %s'
                               % e.message)

            secret_ids.append(secret_id)
        return secret_ids

    def _preprocess_volumes(self, params):
        params.setdefault('volumes', [])
        persistent_volumes = [vol for vol in params['volumes']
                              if 'persistentDisk' in vol]
        is_compatible, pinned_node_name = \
            pstorage.STORAGE_CLASS.are_pod_volumes_compatible(
                persistent_volumes, self.owner.id, params)
        if not is_compatible:
            raise APIError("Invalid combination of persistent disks")
        if pinned_node_name is not None:
            params['node'] = pinned_node_name

    @utils.atomic(nested=False)
    def edit(self, original_pod, data, skip_check=False):
        """
        Preprocess and add new pod config in db.
        New config will be applied on the next manual restart.

        :param original_pod: kubedock.kapi.pod.Pod
        :param data: see command_pod_schema and edited_pod_config_schema
            in kubedock.validation
        """
        new_pod_data = data.get('edited_config')
        original_db_pod = DBPod.query.get(original_pod.id)
        original_db_pod_config = original_db_pod.get_dbconfig()

        if new_pod_data is None:
            original_db_pod.set_dbconfig(
                dict(original_db_pod_config, edited_config=None), save=False)
            original_pod.edited_config = None
            return original_pod.as_dict()

        data, secrets = self._preprocess_new_pod(
            new_pod_data, original_pod=original_pod, skip_check=skip_check)

        pod = Pod(dict(new_pod_data, **{
            key: original_db_pod_config[key]
            for key in ('namespace', 'id', 'sid')
            if key in original_db_pod_config}))
        # create PD models in db and change volumes schema in config
        pod.compose_persistent()

        # get old secrets, like mapping {secret: id-of-the-secret-in-k8s}
        exist = {v: k for k, v in self.get_secrets(original_pod).iteritems()}
        # create missing secrets in k8s and add IDs in config
        secrets_to_create = set(secrets) - set(exist.keys())
        new_ids = self._save_k8s_secrets(secrets_to_create, pod.namespace)
        pod.secrets = sorted(new_ids + exist.values())

        # add in kapi-Pod
        original_pod.edited_config = vars(pod).copy()
        original_pod.edited_config.pop('owner', None)
        # add in db-Pod config
        original_config = original_db_pod.get_dbconfig()
        original_config['edited_config'] = original_pod.edited_config
        original_db_pod.set_dbconfig(original_config, save=False)

        return original_pod.as_dict()

    def get_owned(self):
        return self._get_owned()

    def get(self, pod_id=None, as_json=True):
        if pod_id is None:
            pods = [p.as_dict() for p in self._get_owned()]
        else:
            pods = self._get_by_id(pod_id).as_dict()
        if as_json:
            return json.dumps(pods)
        return pods

    def dump(self, pod_id=None):
        """Get full information about pods.
        ATTENTION! Do not use it in methods allowed for user! It may contain
        secret information. FOR ADMINS ONLY!
        """
        if pod_id is None:
            return self._dump_all()
        else:
            return self._dump_one(pod_id)

    def _dump_all(self):
        if self.owner is None:
            rv = [pod.dump() for pod in self._get_owned()
                  if not pod.owner.is_internal()]
        else:
            # a little optimization. All pods have the same owner,
            # so check once
            if self.owner.is_internal():
                raise ServicePodDumpError
            rv = [pod.dump() for pod in self._get_owned()]
        return rv

    def _dump_one(self, pod_id):
        # check for internal user performed in the pod
        return self._get_by_id(pod_id).dump()

    def _get_by_id(self, pod_id):
        try:
            if self.owner is None:
                pod = (p for p in self._collection.values()
                       if p.id == pod_id).next()
            else:
                pod = (p for p in self._collection.values()
                       if p.id == pod_id and
                       p.owner.id == self.owner.id).next()
        except StopIteration:
            raise PodNotFound()
        return pod

    def _get_owned(self):
        """:rtype: list[Pod]"""
        if self.owner is None:
            pods = [p for p in self._collection.values()]
        else:
            owner_id = self.owner.id
            pods = [p for p in self._collection.values()
                    if p.owner.id == owner_id]
        return pods

    @staticmethod
    def has_public_ports(conf):
        """Returns true if pod has public ports"""
        for c in conf.get('containers', []):
            for port in c.get('ports', []):
                if port.get('isPublic', False):
                    return True
        return False

    @staticmethod
    def get_public_ports(conf):
        return [
            port
            for container in conf.get('containers', [])
            for port in container.get('ports', [])
            if port.get('isPublic', False)
        ]

    @staticmethod
    @utils.atomic()
    def _prepare_for_public_address(pod, config):
        """Prepare pod for Public IP assigning"""

        if not PodCollection.has_public_ports(config):
            pod.set_dbconfig(config, save=False)
            return

        access_type = config.get('public_access_type',
                                 PublicAccessType.PUBLIC_IP)

        if access_type == PublicAccessType.PUBLIC_IP:
            if not config.get('public_ip', None):
                IPPool.get_free_host(as_int=True)
                # 'true' indicates that this Pod needs Public IP to be assigned
                config['public_ip'] = pod.public_ip = 'true'

        elif access_type == PublicAccessType.PUBLIC_AWS:
            config.setdefault('public_aws', UNKNOWN_ADDRESS)

        elif access_type == PublicAccessType.DOMAIN:
            domain_name = (config.get('domain', None) or
                           config.get('base_domain'))
            if not domain_name:
                raise Exception(
                    'At least on of "domain" or "base_domain" must be set '
                    'when public_access_type is "domain". It seems like '
                    'there is some error')

            with utils.atomic(PublicAccessAssigningError(
                    details={'message': 'Error while getting Pod Domain'})):
                pod_domain, pod_domain_created = \
                    pod_domains.get_or_create_pod_domain(pod, domain_name)
                if pod_domain_created:
                    db.session.add(pod_domain)
            config['domain'] = pod.domain = str(pod_domain)

        else:
            _raise_unexpected_access_type(access_type)

        pod.set_dbconfig(config, save=False)

    @utils.atomic(nested=False)
    def _set_entry(self, pod, data):
        """Immediately set fields "status", "name", "postDescription",
         "unpaid" in DB."""
        db_pod = DBPod.query.get(pod.id)
        commandOptions = data['commandOptions']
        if commandOptions.get('status'):
            if pod.status in (POD_STATUSES.stopped, POD_STATUSES.unpaid):
                pod.status = db_pod.status  # only if not in k8s
                db_pod.status = commandOptions['status']
        if commandOptions.get('unpaid') is not None:
            if commandOptions['unpaid']:
                self.stop_unpaid(pod)
            else:
                db_pod.unpaid = False
                pod.set_status(POD_STATUSES.stopped, send_update=True,
                               force=True)
        if commandOptions.get('name'):
            pod.name = commandOptions['name']
            pod.check_name()
            db_pod.name = pod.name
        if 'postDescription' in commandOptions:
            pod.postDescription = commandOptions['postDescription']
            config = dict(db_pod.get_dbconfig(),
                          postDescription=pod.postDescription)
            db_pod.set_dbconfig(config, save=False)
        if commandOptions.get('custom_domain') is not None:
            custom_domain = commandOptions['custom_domain']
            certificate = commandOptions.get('certificate')
            self._set_custom_domain(pod, custom_domain, certificate)

        return pod.as_dict()

    @staticmethod
    @utils.atomic()
    def _remove_public_ip(pod_id=None, ip=None, force=False):
        """Free ip (remove PodIP from database and change pod config).

        Needed for suspend user feature. When user is suspended all his pods
        will be stopped and IP must be freed.
        We remove `public_ip` and `isPublic` flags, but mark that this pod had
        public IP (and public ports) before, to be able to "unsuspend" user
        without any damage to his pods.

        :param pod_id: pod id
        :param ip: ip as a string (u'1.2.3.4'), number (16909060),
            or PodIP instance
        """
        if not isinstance(ip, PodIP):
            query = PodIP.query
            if pod_id:
                query = query.filter_by(pod_id=pod_id)
            if ip:
                query = query.filter_by(ip_address=utils.ip2int(ip))
            ip = query.first()
            if ip is None:
                return
        elif ip.pod.id != pod_id:
            return

        # TODO: AC-1662 unbind ip from nodes and delete service
        pod = ip.pod
        pod_config = pod.get_dbconfig()
        pod_config['public_ip_before_freed'] = pod_config.pop('public_ip',
                                                              None)
        for container in pod_config['containers']:
            for port in container.get('ports', tuple()):
                port['isPublic_before_freed'] = port.pop('isPublic', None)
        pod.set_dbconfig(pod_config, save=False)

        network = IPPool.query.filter_by(network=ip.network).first()
        node = network.node
        if current_app.config['FIXED_IP_POOLS'] and node:
            try:
                K8SNode(
                    hostname=node.hostname
                ).increment_free_public_ip_count(1)
            except NodeException as e:
                if not force:
                    raise
                current_app.logger.debug(
                    "Cannot increment pubic IP count: {}".format(repr(e)))
        IpState.end(pod_id, ip.ip_address)
        db.session.delete(ip)

    @staticmethod
    @utils.atomic(nested=False)
    def unbind_publicIP(pod_id):
        """Temporary unbind publicIP, on next pod start publicIP will be
        reassigned. Unbinded publicIP saved in pod config as
        public_ip_before_freed.

        """
        ip = PodIP.query.filter_by(pod_id=pod_id).first()
        if ip is None:
            return

        pod = ip.pod
        pod_config = pod.get_dbconfig()
        if pod.status not in (POD_STATUSES.stopped, POD_STATUSES.unpaid):
            raise APIError("We can unbind ip only on stopped pod")
        pod_config['public_ip_before_freed'] = pod_config.pop('public_ip',
                                                              None)
        pod_config['public_ip'] = 'true'
        pod.set_dbconfig(pod_config, save=False)

        network = IPPool.query.filter_by(network=ip.network).first()
        node = network.node
        if current_app.config['FIXED_IP_POOLS'] and node:
            K8SNode(hostname=node.hostname).increment_free_public_ip_count(1)

        IpState.end(pod_id, ip.ip_address)
        db.session.delete(ip)
        utils.send_event_to_user('pod:change', {'id': pod_id}, pod.owner_id)

    @classmethod
    @utils.atomic()
    def _return_public_ip(cls, pod_id):
        """
        If pod had public IP, and it was removed, return it back to the pod.

        For more info see `_remove_public_ip` docs.
        """
        pod = DBPod.query.get(pod_id)
        pod_config = pod.get_dbconfig()

        if pod_config.pop('public_ip_before_freed', None) is None:
            return

        if pod_config.get('domain') is not None:
            return

        for container in pod_config['containers']:
            for port in container['ports']:
                port['isPublic'] = port.pop('isPublic_before_freed', None)
        cls._prepare_for_public_address(pod, pod_config)

    @utils.atomic()
    def _save_pod(self, obj, db_pod=None):
        """
        Save pod data to db.

        :param obj: kapi-Pod
        :param db_pod: update existing db-Pod
        """
        template_id = getattr(obj, 'kuberdock_template_id', None)
        template_version_id = getattr(
            obj, 'kuberdock_template_version_id', None)
        template_plan_name = getattr(obj, 'kuberdock_plan_name', None)
        status = getattr(obj, 'status', POD_STATUSES.stopped)
        excluded = (  # duplicates of model's fields
            'kuberdock_template_id', 'kuberdock_plan_name',
            'kuberdock_template_version_id',
            'owner', 'kube_type', 'status', 'id', 'name')
        data = {k: v for k, v in vars(obj).iteritems() if k not in excluded}
        if db_pod is None:
            db_pod = DBPod(name=obj.name, config=json.dumps(data), id=obj.id,
                           status=status, template_id=template_id,
                           template_version_id=template_version_id,
                           template_plan_name=template_plan_name,
                           kube_id=obj.kube_type, owner=self.owner)
            db.session.add(db_pod)
        else:
            db_pod.status = status
            db_pod.kube_id = obj.kube_type
            db_pod.owner = self.owner

        self._prepare_for_public_address(db_pod, data)
        return db_pod

    def update(self, pod_id, data):
        pod = self._get_by_id(pod_id)
        command = data.pop('command', None)
        if command is None:
            return
        dispatcher = {
            'start': self._start_pod,
            'synchronous_start': self._sync_start_pod,
            'stop': self._stop_pod,
            'redeploy': self._redeploy,
            'resize': self._resize_replicas,

            # NOTE: the next three commands may look similar, but they do
            #   completely defferent things. Maybe we need to rename some of
            #   them, or change outer logic to reduce differences to merge
            #   a few commands into one.

            # immediately update confing in db and k8s.ReplicationController
            # currently, it's used only for binding pod with LS to current node
            'change_config': self._change_pod_config,
            # immediately set DB data
            # currently, it's used for changing status, name, postDescription
            'set': self._set_entry,
            # add new pod config that will be applied after next manual restart
            'edit': self.edit,
            'unbind-ip': self._unbind_ip,
        }
        if command in dispatcher:
            return dispatcher[command](pod, data)
        podutils.raise_("Unknown command")

    def delete(self, pod_id, force=False):
        pod = self._get_by_id(pod_id)

        if pod.owner.username == settings.KUBERDOCK_INTERNAL_USER \
                and not force:
            podutils.raise_('Service pod cannot be removed', 400)

        pod.set_status(POD_STATUSES.deleting, send_update=True, force=True)

        PersistentDisk.free(pod.id)
        # we remove service also manually
        service_name = helpers.get_pod_config(pod.id, 'service')
        if service_name:
            rv = self.k8squery.delete(
                ['services', service_name], ns=pod.namespace
            )
            if not force:
                podutils.raise_if_failure(rv, "Could not remove a service")

        if hasattr(pod, 'public_ip'):
            self._remove_public_ip(pod_id=pod_id, force=force)
        if hasattr(pod, 'domain'):
            self._remove_pod_domain(pod_id=pod_id, pod_domain=pod.domain)

        self._drop_network_policies(pod.namespace, force=force)
        # all deleted asynchronously, now delete namespace, that will ensure
        # delete all content
        self._drop_namespace(pod.namespace, force=force)
        helpers.mark_pod_as_deleted(pod_id)

    @staticmethod
    def remove_custom_domain(pod_id, domain):
        db_pod = DBPod.query.get(pod_id)  # type: DBPod
        db_config = db_pod.get_dbconfig()  # type: dict

        ingress_resource.remove_custom_domain(
            db_pod.namespace, db_config['service'], db_config['containers'],
            domain)

        db_config.pop('custom_domain', None)
<<<<<<< HEAD
        db_pod.set_dbconfig(db_config, save=False)
=======
        db_pod.set_dbconfig(db_config, save=True)
>>>>>>> a351fa05

    @staticmethod
    def add_custom_domain(pod_id, domain, certificate=None):
        if not pod_domains.validate_domain_reachability(domain):
            raise CustomDomainIsNotReady(domain)

        db_pod = DBPod.query.get(pod_id)  # type: DBPod
        db_config = db_pod.get_dbconfig()  # type: dict
        db_config['custom_domain'] = domain

        ingress_resource.add_custom_domain(
            db_pod.namespace, db_config['service'], db_config['containers'],
            domain, certificate)

<<<<<<< HEAD
        db_pod.set_dbconfig(db_config, save=False)
=======
        db_pod.set_dbconfig(db_config, save=True)
>>>>>>> a351fa05

    @staticmethod
    def _remove_pod_domain(pod_id, pod_domain):
        """:type pod_domain: str"""
        record_type = 'CNAME' if current_app.config['AWS'] else 'A'
        ok, message = dns_management.delete_record(pod_domain, record_type)
        if not ok:
            current_app.logger.error(
                u'Failed to delete DNS record for pod "{}": {}'
                .format(pod_id, message))
            utils.send_event_to_role(
                'notify:error', {'message': message}, 'Admin')

        domain_name = pod_domain.split('.', 1)[0]

        db_pod_domain = PodDomain.query.filter_by(
            pod_id=pod_id, name=domain_name).first()  # type: PodDomain

        if not db_pod_domain:
            return

        base_domain = db_pod_domain.base_domain
        db.session.delete(db_pod_domain)
        db_pod = DBPod.query.get(pod_id)  # type: DBPod
        db_config = db_pod.get_dbconfig()  # type: dict
        db_config.pop('domain')
        db_config.pop('custom_domain', None)
        db_config.setdefault('base_domain', base_domain.name)
        # ^^^ ensure for old-style db_config without this field
        db_pod.set_dbconfig(db_config, save=False)

    def check_updates(self, pod_id, container_name):
        """
        Check if image in registry differs from image in kubernetes

        :raise APIError: if pod not found or container not found in pod
            or image not found in registry
        """
        pod = self._get_by_id(pod_id)
        try:
            container = (c for c in pod.containers
                         if c['name'] == container_name).next()
        except StopIteration:
            raise APIError(
                'Container with id {0} not found'.format(container_name))
        image = container['image']
        image_id = container.get('imageID')
        if image_id is None:
            return False
        secrets = self.get_secrets(pod).values()
        image_id_in_registry = Image(image).get_id(secrets)
        if image_id_in_registry is None:
            raise APIError('Image not found in registry')
        return image_id != image_id_in_registry

    def update_container(self, pod_id, container_name):
        """
        Update container image by restarting the pod.

        :raise APIError: if pod not found or if pod is not running
        """
        pod = self._get_by_id(pod_id)
        self._stop_pod(pod, block=True)
        return self._start_pod(pod)

    def _make_namespace(self, namespace):
        data = self._get_namespace(namespace)
        if data is None:
            owner_repr = str(self.owner.id)
            config = {
                "kind": "Namespace",
                "apiVersion": settings.KUBE_API_VERSION,
                "metadata": {
                    "annotations": {
                        "net.alpha.kubernetes.io/network-isolation": "yes"
                    },
                    "labels": {
                        "kuberdock-user-uid": owner_repr
                    },
                    "name": namespace
                }
            }
            rv = self.k8squery.post(
                ['namespaces'], json.dumps(config), rest=True, ns=False)
            podutils.raise_if_failure(rv, "Could not add namespaces")

            # Add main ns policy
            _get_network_policy_api().post(
                ['networkpolicys'],
                json.dumps(allow_same_user_policy(owner_repr)),
                rest=True,
                ns=namespace,
            )

    @staticmethod
    def get_secrets(pod):
        """
        Retrieve from kubernetes all secrets attached to the pod.

        :param pod: kubedock.kapi.pod.Pod
        :returns: mapping of secrets name to (username, password, registry)
        """
        pod_secrets = pod.get_secrets()
        return {k: _secrets_dict_to_list(v)[0]
                for k, v in pod_secrets.iteritems()}

    def _get_namespace(self, namespace):
        data = self.k8squery.get(ns=namespace)
        failed, _ = podutils.is_failed_k8s_answer(data)
        if failed:
            return None
        return data

    def _get_namespaces(self):
        data = self.k8squery.get(['namespaces'], ns=False)
        podutils.raise_if_failure(data, "Could not get namespaces")
        namespaces = [i['metadata']['name'] for i in data.get('items', {})]
        if self.owner is None:
            return namespaces
        user_namespaces = get_user_namespaces(self.owner)
        return [ns for ns in namespaces if ns in user_namespaces]

    def _drop_namespace(self, namespace, force=False):
        rv = self.k8squery.delete(['namespaces', namespace], ns=False)
        if not force:
            podutils.raise_if_failure(
                rv, "Cannot delete namespace '{}'".format(namespace)
            )
        return rv

    @staticmethod
    def _drop_network_policies(namespace, force=False):
        """
        This should drop all network policies in provided namespace
        including special "public" policy
        """
        rv = _get_network_policy_api().delete(
            ['networkpolicys'], ns=namespace)
        if not force:
            podutils.raise_if_failure(
                rv, "Cannot delete NetworkPolicy for namespace: '{}'"
                    .format(namespace))

    def _get_replicas(self, name=None):
        # TODO: apply namespaces here
        replicas = []
        data = self.k8squery.get(['replicationControllers'])
        podutils.raise_if_failure(data, "Could not get replicas")

        for item in data['items']:
            try:
                replica_item = {
                    'id': item['uid'],
                    'sid': item['id'],
                    'replicas': item['currentState']['replicas'],
                    'replicaSelector': item['desiredState']['replicaSelector'],
                    'name': item['labels']['kuberdock-pod-uid']}

                if name is not None \
                        and replica_item['replicaSelector'] != name:
                    continue
                replicas.append(replica_item)
            except KeyError:
                pass
        return replicas

    def _get_pods(self, namespaces=None):
        # current_app.logger.debug(namespaces)
        if not hasattr(self, '_collection'):
            self._collection = {}
        pod_index = set()

        data = []
        replicas_data = []

        if namespaces:
            for namespace in namespaces:
                pods = self.k8squery.get(['pods'], ns=namespace)
                podutils.raise_if_failure(pods, "Could not get pods")
                data.extend(pods.get('items', {}))
                replicas = self.k8squery.get(
                    ['replicationcontrollers'], ns=namespace)
                podutils.raise_if_failure(replicas, "Could not get replicas")
                replicas_data.extend(replicas['items'])
        else:
            pods = self.k8squery.get(['pods'])
            podutils.raise_if_failure(pods, "Could not get pods")
            data.extend(pods.get('items', {}))
            replicas = self.k8squery.get(['replicationcontrollers'])
            podutils.raise_if_failure(replicas, "Could not get replicas")
            replicas_data.extend(replicas.get('items', {}))

        pod_names = defaultdict(set)

        for item in data:
            pod = Pod.populate(item)
            self.update_public_address(pod)
            pod_name = pod.sid

            for r in replicas_data:
                if self._is_related(item['metadata']['labels'],
                                    r['spec']['selector']):
                    # If replication controller manages more then one pod,
                    # _get_pods must return only one of them
                    # (we will filter by sid)
                    pod.sid = r['metadata']['name']
                    pod.replicas = r['spec']['replicas']
                    break
            else:
                pod.replicas = 1

            pod_names[pod.id, pod.namespace].add(pod_name)
            if pod.sid not in pod_index:
                self._collection[pod.id, pod.namespace] = pod
                pod_index.add(pod.sid)

        self.pod_names = pod_names

    def update_public_address(self, pod):
        """Check if public address not set and try to get it from
        services. Update public address if found one.
        """
        if settings.AWS:
            if getattr(pod, 'public_aws', UNKNOWN_ADDRESS) == UNKNOWN_ADDRESS:
                dns = get_service_provider().get_dns_by_pods(pod.id)
                if pod.id in dns:
                    set_public_address(dns[pod.id], pod.id)

    def _merge(self):
        """ Merge pods retrieved from kubernetes api with data from DB """
        db_pods = helpers.fetch_pods(users=True)
        for db_pod in db_pods:
            db_pod_config = json.loads(db_pod.config)
            namespace = db_pod.namespace

            # exists in DB only
            if (db_pod.id, namespace) not in self._collection:
                pod = Pod(db_pod_config)
                pod.id = db_pod.id
                # Now pod status 'stopping' is changed to 'stopped' only by
                # 'DELETED' event in listeners. If we have missed such event
                # for any reason, then the pod will be in status 'stopping'
                # forever. So, If we have met pod in DB with status 'stopping'
                # and this pod is absent in k8s, then set proper status
                # to DB record.
                if db_pod.status == POD_STATUSES.stopping:
                    pod.set_status(POD_STATUSES.stopped)
                pod.forge_dockers()
                self._collection[pod.id, namespace] = pod
            else:
                pod = self._collection[db_pod.id, namespace]
                pod.volumes_public = db_pod_config.get('volumes_public')
                pod.node = db_pod_config.get('node')
                pod.podIP = db_pod_config.get('podIP')
                pod.service = db_pod_config.get('service')
                pod.postDescription = db_pod_config.get('postDescription')
                pod.edited_config = db_pod_config.get('edited_config')
                pod.forbidSwitchingAppPackage = db_pod_config.get(
                    'forbidSwitchingAppPackage')
                pod.appLastUpdate = db_pod_config.get('appLastUpdate')
                pod.appCommands = db_pod_config.get('appCommands')

                pod.public_access_type = db_pod_config.get(
                    'public_access_type', PublicAccessType.PUBLIC_IP)
                if db_pod_config.get('public_ip'):
                    pod.public_ip = db_pod_config['public_ip']
                if db_pod_config.get('public_aws'):
                    pod.public_aws = db_pod_config['public_aws']
                if db_pod_config.get('domain'):
                    pod.domain = db_pod_config['domain']
                if db_pod_config.get('base_domain'):
                    pod.base_domain = db_pod_config['base_domain']
                if db_pod_config.get('custom_domain'):
                    pod.custom_domain = db_pod_config['custom_domain']

                pod.secrets = db_pod_config.get('secrets', [])
                a = pod.containers
                b = db_pod_config.get('containers')
                restore_fake_volume_mounts(a, b)
                pod.containers = podutils.merge_lists(a, b, 'name')
                restore_containers_host_ports_config(pod.containers, b)

            pod.name = db_pod.name
            pod.set_owner(db_pod.owner)
            pod.template_id = db_pod.template_id
            pod.template_version_id = db_pod.template_version_id
            pod.template_plan_name = db_pod.template_plan_name
            pod.kube_type = db_pod.kube_id
            pod.db_status = db_pod.status
            pod.direct_access = (json.loads(db_pod.direct_access)
                                 if db_pod.direct_access else None)

            if pod.db_status in (POD_STATUSES.preparing,
                                 POD_STATUSES.stopping,
                                 POD_STATUSES.deleting):
                # if we have one of those statuses in DB,
                # use it as common status
                pod.status = pod.db_status
            else:  # otherwise status in k8s is more important
                pod.status = pod.k8s_status or pod.db_status

            for container in pod.containers:
                if container.get('state', '') == 'terminated':
                    if container.get('exitCode') == 0:
                        container['state'] = 'succeeded'
                    else:
                        container['state'] = 'failed'
                container.pop('resources', None)
                kubes = container.get('kubes')
                if kubes:
                    container['limits'] = billing.repr_limits(kubes,
                                                              pod.kube_type)

    def _resize_replicas(self, pod, data):
        # FIXME: not working for now
        number = int(data.get('replicas', getattr(pod, 'replicas', 0)))
        replicas = self._get_replicas(pod.id)
        # TODO check replica numbers and compare to ones set in config
        for replica in replicas:
            rv = self.k8squery.put(
                ['replicationControllers', replica.get('id', '')],
                json.loads({'desiredState': {'replicas': number}}))
            podutils.raise_if_failure(rv, "Could not resize a replica")
        return len(replicas)

    @utils.atomic()
    def _apply_edit(self, pod, db_pod, db_config, internal_edit=True):
        if db_config.get('edited_config') is None:
            return pod, db_config

        old_pod = pod
        old_config = db_config
        new_config = db_config['edited_config']
        if not internal_edit:
            new_config['forbidSwitchingAppPackage'] = 'the pod was edited'
        fields_to_copy = ['podIP', 'service', 'postDescription', 'public_ip',
                          'public_aws', 'domain', 'base_domain',
<<<<<<< HEAD
                          'appVariables',
=======
>>>>>>> a351fa05
                          'custom_domain', 'public_access_type', 'certificate']
        for k in fields_to_copy:
            v = getattr(old_pod, k, None)
            if v is not None:
                new_config[k] = v
        updated_dt = datetime.utcnow().replace(tzinfo=pytz.UTC).isoformat()
        new_config['appLastUpdate'] = updated_dt

        # re-check images, PDs, etc.
        new_config, _ = self._preprocess_new_pod(
            new_config, original_pod=old_pod)

        pod = Pod(new_config)
        pod.id = db_pod.id
        pod.set_owner(db_pod.owner)
        update_service(pod)
        db_pod = self._save_pod(pod, db_pod=db_pod)
        pod.name = db_pod.name
        pod.kube_type = db_pod.kube_id
        pod.status = old_pod.status
        pod.forge_dockers()
        new_config = db_pod.get_dbconfig()
        self._update_public_access(pod, old_config, new_config)
        return pod, db_pod.get_dbconfig()

    def _update_public_access(self, pod, old_config, new_config):
        if old_config == new_config:
            return

        access_type = old_config.get('public_access_type',
                                     PublicAccessType.PUBLIC_IP)

        if access_type == PublicAccessType.PUBLIC_IP:
            self._update_public_ip(pod, old_config, new_config)

        elif access_type == PublicAccessType.PUBLIC_AWS:
            self._update_public_aws(pod, old_config, new_config)

        elif access_type == PublicAccessType.DOMAIN:
            self._update_domain(pod, old_config, new_config)

        else:
            _raise_unexpected_access_type(access_type)

    def _update_public_ip(self, pod, old_config, new_config):
        had_public_ports = self.has_public_ports(old_config)
        has_public_ports = self.has_public_ports(new_config)

        if had_public_ports and not has_public_ports:
            self._remove_public_ip(pod.id)
            pod.public_ip = None

    def _update_public_aws(self, pod, old_config, new_config):
        has_public_ports = self.has_public_ports(new_config)

        if not has_public_ports:
            pod.public_aws = None

    def _update_domain(self, pod, old_config, new_config):
        old_ports = {port.get('hostPort') or port['containerPort']: port
                     for port in self.get_public_ports(old_config)}
        new_ports = {port.get('hostPort') or port['containerPort']: port
                     for port in self.get_public_ports(new_config)}

        if old_ports == new_ports:
            # nothing changes
            pass

        elif not new_ports:
            # no opened ports
            client = ingress_resource.IngressResourceClient()
            client.remove_by_name(pod.namespace)
            self._remove_pod_domain(pod.id, pod.domain)
            pod.domain = None

        else:
            # ports changed, remove old ingress and create again
            client = ingress_resource.IngressResourceClient()
            client.remove_by_name(pod.namespace)
            # new ones will be created at prepare_and_run_pod(...)

    def _sync_start_pod(self, pod, data=None):
        if data is None:
            data = {'async-pod-create': False}
        else:
            data['async-pod-create'] = False
        return self._start_pod(pod, data=data)

    def _start_pod(self, pod, data=None):
        if data is None:
            data = {}

        command_options = data.get('commandOptions', {})
        db_pod = DBPod.query.get(pod.id)
        db_config = db_pod.get_dbconfig()
        if command_options.get('applyEdit'):
            internal_edit = command_options.get('internalEdit', False)
            pod, db_config = self._apply_edit(pod, db_pod, db_config,
                                              internal_edit=internal_edit)
            db.session.commit()

        async_pod_create = data.get('async-pod-create', True)

        if pod.status == POD_STATUSES.unpaid:
            raise APIError("Pod is unpaid, we can't run it")
        if pod.status in (POD_STATUSES.running, POD_STATUSES.pending,
                          POD_STATUSES.preparing):
            raise APIError("Pod is not stopped, we can't run it")
        if not self._node_available_for_pod(pod):
            raise NoSuitableNode()

        if hasattr(pod, 'domain'):
            self._handle_shared_ip(pod)

        if pod.status == POD_STATUSES.succeeded \
                or pod.status == POD_STATUSES.failed:
            self._stop_pod(pod, block=True)
        self._make_namespace(pod.namespace)

        pod.set_status(POD_STATUSES.preparing, send_update=True)

        if not current_app.config['FIXED_IP_POOLS']:
            self._assign_public_ip(pod, db_pod, db_config)
            # prepare_and_run_pod_task read config from db in async task
            # public_ip could not have time to save before read
            db.session.commit()

        if async_pod_create:
            prepare_and_run_pod_task.delay(pod, db_pod.id, db_config)
        else:
            prepare_and_run_pod(pod, db_pod, db_config)
        return pod.as_dict()

    def _handle_shared_ip(self, pod):
        ok, message = dns_management.is_domain_system_ready()
        if not ok:
            raise SubsystemtIsNotReadyError(
                message,
                response_message=u'Pod cannot be started, because DNS '
                                 u'management subsystem is misconfigured. '
                                 u'Please, contact administrator.'
            )
<<<<<<< HEAD
        custom_domain = getattr(pod, 'custom_domain', None)
        if custom_domain:
            if not pod_domains.validate_domain_reachability(custom_domain):
                raise CustomDomainIsNotReady(domain=custom_domain)
=======
>>>>>>> a351fa05

    def assign_public_ip(self, pod_id, node=None):
        """Returns assigned ip"""
        pod = self._get_by_id(pod_id)
        db_pod = DBPod.query.get(pod_id)  # type: DBPod
        if db_pod is None:
            raise Exception('Something goes wrong. Pod is present, but db_pod '
                            'is absent')
        db_conf = db_pod.get_dbconfig()
        return self._assign_public_ip(pod, db_pod, db_conf, node)

    @staticmethod
    def _assign_public_ip(pod, db_pod, db_config, node=None):
        """Returns assigned ip"""

        # @utils.atomic()  # atomic does not work
        def _assign(desired_ip, notify_on_change=False):
            """Try to assign desired IP to pod.

            If desired ip cannot be assigned, next available ip will be
            assigned and if notify_on_change is True then notifications will be
            sent to current user and pod's owner (can be the same one).

            Attention:
                Before call ensure that PodIP for specified pod is not present
                in db.
            """
            with ExclusiveLockContextManager(
                    'PodCollection._assing_public_ip',
                    blocking=True,
                    ttl=settings.PUBLIC_ACCESS_ASSIGNING_TIMEOUT) as lock:
                if not lock:
                    raise PublicAccessAssigningError(details={
                        'message': 'Timeout getting Public IP'
                    })

                ip_address = IPPool.get_free_host(as_int=True, node=node,
                                                  ip=desired_ip)

                if notify_on_change and ip_address != utils.ip2int(desired_ip):
                    # send event 'IP changed'
                    send_to_ids = {
                        KubeUtils.get_current_user().id,
                        pod.owner.id  # can be the same as current user
                    }
                    msg = ('Please, take into account that IP address of pod '
                           '{pod_name} was changed from {old_ip} to {new_ip}'
                           .format(pod_name=pod.name, old_ip=desired_ip,
                                   new_ip=utils.int2ip(ip_address)))
                    for user_id in send_to_ids:
                        utils.send_event_to_user(
                            event_name='notify:warning', data={'message': msg},
                            user_id=user_id)

                network = IPPool.get_network_by_ip(ip_address)

                pod_ip = PodIP.create(pod_id=pod.id, network=network.network,
                                      ip_address=ip_address)
                db.session.add(pod_ip)
                assigned_ip = str(pod_ip)
                pod.public_ip = assigned_ip
                IpState.start(pod.id, pod_ip)
                db_config['public_ip'] = assigned_ip
                db_pod.set_dbconfig(db_config)
                return assigned_ip

        try:
            pod_public_ip = getattr(pod, 'public_ip', None)

            if pod_public_ip is None:
                return

            if pod_public_ip == 'true':
                ip = db_config.get('public_ip_before_freed')
                rv = _assign(ip, notify_on_change=False)
            elif PodIP.filter_by(pod_id=pod.id).first() is None:
                # pod ip is specified but is not present in db
                rv = _assign(pod_public_ip, notify_on_change=True)
            else:
                current_app.logger.warning('PodIP %s is already allocated',
                                           pod_public_ip)
                rv = pod_public_ip

            return rv

        except (NoFreeIPs, PublicAccessAssigningError):
            pod.set_status(POD_STATUSES.stopped, send_update=True)
            raise
        except Exception:
            current_app.logger.exception('Failed to bind publicIP: %s', pod)
            pod.set_status(POD_STATUSES.stopped, send_update=True)
            raise

    @staticmethod
    def _stop_pod(pod, data=None, raise_=True, block=False):
        # Call PD release in all cases. If the pod was already stopped and PD's
        # were not released, then it will free them. If PD's already free, then
        # this call will do nothing.
        PersistentDisk.free(pod.id)
        if (pod.status in (POD_STATUSES.stopping, POD_STATUSES.preparing,) and
                pod.k8s_status is None):
            pod.set_status(POD_STATUSES.stopped, send_update=True)
            return pod.as_dict()
        elif pod.status not in (POD_STATUSES.stopped, POD_STATUSES.unpaid):
            if hasattr(pod, 'sid'):
                pod.set_status(POD_STATUSES.stopping, send_update=True)
                if block:
                    scale_replicationcontroller(pod.id)
                    pod = wait_pod_status(
                        pod.id, POD_STATUSES.stopped,
                        error_message=(
                            u'During restart, Pod "{0}" did not become '
                            u'stopped after a given timeout. It may become '
                            u'later.'.format(pod.name)))
                else:
                    scale_replicationcontroller_task.apply_async((pod.id,))

                # Remove ingresses if shared IP was used
                if hasattr(pod, 'domain'):
                    client = ingress_resource.IngressResourceClient()
                    client.remove_by_name(pod.namespace)

                return pod.as_dict()
                # FIXME: else: ??? (what if pod has no "sid"?)
        elif raise_:
            raise APIError('Pod is already stopped')

    def _change_pod_config(self, pod, data):
        db_config = helpers.get_pod_config(pod.id)
        utils.update_dict(db_config, data)
        helpers.replace_pod_config(pod, db_config)

        # get pod again after change
        pod = PodCollection()._get_by_id(pod.id)

        config = pod.prepare()
        rv = self.k8squery.put(
            ['replicationcontrollers', pod.sid], json.dumps(config),
            rest=True, ns=pod.namespace
        )
        podutils.raise_if_failure(rv, "Could not change '{0}' pod".format(
            pod.name.encode('ascii', 'replace')))
        return pod.as_dict()

    def patch_running_pod(self, pod_id, data,
                          replace_lists=False, restart=False):
        """Patches spec of pod in RC.
        :param data: data part of pod's spec
        :param replace_lists: if true then lists in spec will be fully
            replaced with lists in 'data'. If False, then  lists will be
            appended.
        :param restart: If True, then after patching RC pods will be killed,
            so the RC will restart pods with patched config. If False, then
            pods will not be restarted.
        :return: Pod.as_dict()
        """
        pod = PodCollection()._get_by_id(pod_id)
        rcdata = json.dumps({'spec': {'template': data}})
        rv = self.k8squery.patch(['replicationcontrollers', pod.sid], rcdata,
                                 ns=pod.namespace,
                                 replace_lists=replace_lists)
        podutils.raise_if_failure(rv, "Could not change '{0}' pod RC".format(
            pod.name.encode('ascii', 'replace')))
        # Delete running pods, so the RC will create new pods with updated
        # spec.
        if restart:
            names = self.pod_names.get((pod_id, pod.namespace), [])
            for name in names:
                rv = self.k8squery.delete(['pods', name], ns=pod.namespace)
                podutils.raise_if_failure(
                    rv,
                    "Could not change '{0}' pod".format(
                        pod.name.encode('ascii', 'replace'))
                )
        pod = PodCollection()._get_by_id(pod_id)
        return pod.as_dict()

    def _redeploy(self, pod, data):
        finish_redeploy.delay(pod.id, data)
        # return updated pod
        return PodCollection(owner=self.owner).get(pod.id, as_json=False)

    def exec_in_container(self, pod_id, container_name, command):
        k8s_pod = self._get_by_id(pod_id)
        ssh_access = getattr(k8s_pod, 'direct_access', None)
        if not ssh_access:
            raise ContainerCommandExecutionError(
                "Couldn't access the contianer")
        if container_name not in ssh_access['links']:
            raise NotFound('Container not found')
        username, host = ssh_access['links'][container_name].split('@', 1)

        ssh = paramiko.SSHClient()
        ssh.set_missing_host_key_policy(paramiko.AutoAddPolicy())
        try:
            ssh.connect(host, username=username, password=ssh_access['auth'],
                        timeout=10, look_for_keys=False, allow_agent=False)
        except Exception:
            raise ContainerCommandExecutionError(
                'Failed to connect to the container')
        try:
            _, o, _ = ssh.exec_command(command, timeout=20)
            exit_status = o.channel.recv_exit_status()
            result = o.read().strip('\n')
        except Exception:
            raise ContainerCommandExecutionError()
        return {'exitStatus': exit_status, 'result': result}

    def reset_direct_access_pass(self, pod_id, new_pass=None):
        """Change ssh password to `new_pass` if set, or generate new one.

        :param pod_id: id of pod
        :param new_pass: new pass to set or None to generate new one
        :return: direct_access dict. see :meth:`._direct_access`

        """
        pod = DBPod.filter_by(id=pod_id).first()
        if not pod:
            raise PodNotFound()
        return self._store_direct_access(pod, new_pass)

    def update_direct_access(self, pod):
        """Update direct access attribute to new one.
        Try to use exist password or generate new one.

        :param pod: kapi/pod object
        :return: direct_access dict. see :meth:`._direct_access`

        """
        origin_pass = None
        try:
            origin_pass = json.loads(pod.direct_access)['auth']
        except:
            pass
        return self._store_direct_access(pod, origin_pass)

    def _store_direct_access(self, pod, origin_pass=None, silent=False):
        """Store direct access attributes
        Call :meth:`._direct_access` and store returned attributes.

        :param pod: pod object
        :type pod: kapi/pod object
        :param origin_pass: pass this password to :meth:`._direct_access`
        :return: direct_access dict. see :meth:`._direct_access`

        """
        try:
            direct_access = self._direct_access(pod.id, origin_pass)
        except APIError as e:
            # Level is not error because it's maybe temporary problem on the
            # cluster (node reboot) and we don't want to receive all such
            # events in Sentry
            current_app.logger.warning(
                "Can't update direct access attributes: {}".format(e))
            return

        pod.direct_access = json.dumps(direct_access)
        pod.save()
        if not silent:
            utils.send_event_to_role('pod:change', {'id': pod.id}, 'Admin')
            utils.send_event_to_user('pod:change', {'id': pod.id},
                                     self.owner.id)
        return direct_access

    def _direct_access(self, pod_id, orig_pass=None):
        """
        Setup direct ssh access to all pod containers via creating special unix
        users with randomly generated secure password(one for all containers
        and updated on each call). "Not needed" users will be garbage collected
        by cron script on the node (hourly)

        :param pod_id: Id of desired running pod
        :param orig_pass: password to be used or None to generate new one
        :return: dict with key "auth" which contain generated password and key
                 key "links" with dict of "container_name":"user_name@node_ip"

        """
        k8s_pod = self._get_by_id(pod_id)
        if k8s_pod.status != POD_STATUSES.running:
            raise APIError('Pod is not running. SSH access is impossible')
        node = k8s_pod.hostIP
        if not node:
            raise APIError(
                'Pod is not assigned to node yet, please try later. '
                'SSH access is impossible')
        ssh, err = utils.ssh_connect(node)
        if err:
            # Level is not error because it's maybe temporary problem on the
            # cluster (node reboot) and we don't want to receive all such
            # events in Sentry
            current_app.logger.warning("Can't connect to node")
            raise APIError(DIRECT_SSH_ERROR)

        if not orig_pass:
            orig_pass = utils.randstr(30, secure=True)
        crypt_pass = crypt(orig_pass, utils.randstr(2, secure=True))
        node_external_ip = node_utils.get_external_node_ip(
            node, ssh, APIError(DIRECT_SSH_ERROR))

        clinks = {}
        for c in k8s_pod.containers:
            cname = c.get('name')
            cid = c.get('containerID')
            if not cid:
                clinks[cname] = 'Container is not running'
                continue
            cid = cid[:DIRECT_SSH_USERNAME_LEN]
            self._try_update_ssh_user(ssh, cid, crypt_pass)
            clinks[cname] = '{}@{}'.format(cid, node_external_ip)
        return {'links': clinks, 'auth': orig_pass}

    @staticmethod
    def _try_update_ssh_user(ssh_to_node, user, passwd):
        """
        Tries to update ssh-related unix user on then node. Creates this user
        if not exists
        :param ssh_to_node: already connected to node ssh object
        :param user: unix user name which is for now truncated container_id
        :param passwd: crypted password
        :return: None
        """
        # TODO this path also used in node_install.sh
        update_user_cmd = '/var/lib/kuberdock/scripts/kd-ssh-user-update.sh ' \
                          '{user} {password}'
        try:
            i, o, e = ssh_to_node.exec_command(
                update_user_cmd.format(user=user, password=passwd),
                timeout=20)
            exit_status = o.channel.recv_exit_status()
        except Exception as e:
            # May happens in case of connection lost during operation
            current_app.logger.warning(
                'Looks like connection error to the node: %s', e,
                exc_info=True)
            raise APIError(DIRECT_SSH_ERROR)
        if exit_status != 0:
            current_app.logger.error(
                "Can't update kd-ssh-user on the node. "
                "Exited with: {}, ({}, {})".format(
                    exit_status, i.read(), o.read()))
            raise APIError(DIRECT_SSH_ERROR)

    @staticmethod
    def _is_related(labels, selector):
        """
        Check that pod with labels is related to selector
        https://github.com/kubernetes/kubernetes/blob/master/docs/user-guide/
            labels.md#label-selectors
        """
        # TODO: what about Set-based selectors?
        if labels is None or selector is None:
            return False
        for key, value in selector.iteritems():
            if key not in labels or labels[key] != value:
                return False
        return True

    def _check_trial(self, containers, original_pod=None):
        if self.owner.is_trial():
            pods_collection = self.owner.pods
            if original_pod:
                pods_collection = pods_collection \
                    .filter(DBPod.id != original_pod.id)
            user_kubes = sum([pod.kubes for pod in pods_collection
                              if not pod.is_deleted])
            max_kubes_trial_user = int(
                SystemSettings.get_by_name(settings_keys.MAX_KUBES_TRIAL_USER)
                or 0
            )
            kubes_left = max_kubes_trial_user - user_kubes
            pod_kubes = sum(c['kubes'] for c in containers)
            if pod_kubes > kubes_left:
                podutils.raise_(
                    'Trial User limit is exceeded. '
                    'Kubes available for you: {0}'.format(kubes_left)
                )

    def _node_available_for_pod(self, pod):
        """
        Check if there is an available node for the pod.

        In case of a pinned node make sure the node is running, otherwise
        check if any node with a required kube type is running.

        The check is skipped for service pods.

        :param pod: A pod to check.
        :type pod: kubedock.kapi.pod.Pod
        :returns: True or False
        :rtype: bool
        """
        dbPod = DBPod.query.get(pod.id)
        if dbPod.is_service_pod:
            return True

        # Check the case of a pinned node
        node_hostname = dbPod.pinned_node
        if node_hostname is not None:
            k8snode = Node.get_by_name(node_hostname)
            return node_utils.node_status_running(k8snode)

        nodes_list = node_utils.get_nodes_collection(kube_type=pod.kube_type)
        running_nodes = [node for node in nodes_list
                         if node['status'] == NODE_STATUSES.running]
        return len(running_nodes) > 0

    def _unbind_ip(self, pod, data=None):
        self.unbind_publicIP(pod.id)

    @classmethod
    def stop_unpaid(cls, pod, block=False):
        DBPod.query.filter_by(id=pod.id).update({'unpaid': True})
        if pod.status == POD_STATUSES.unpaid:
            return
        if pod.status == POD_STATUSES.stopped:
            pod.set_status(POD_STATUSES.unpaid, send_update=True)
            return
        PodCollection._stop_pod(pod, raise_=False, block=block)
        db.session.flush()

    def _set_custom_domain(self, pod, domain, certificate=None):
        if not pod_domains.validate_domain_reachability(domain):
            raise CustomDomainIsNotReady(domain)
        if getattr(pod, 'custom_domain', None):
            self.remove_custom_domain(pod.id, pod.custom_domain)
        self.add_custom_domain(pod.id, domain, certificate)
        pod.custom_domain = domain
        app_commands = getattr(pod, 'appCommands', None)
        if app_commands and app_commands.get('changeDomain'):
            command = app_commands['changeDomain']
            if command['type'] == 'execInContainer':
                self.exec_in_container(
                    pod.id, command['container'],
                    "DOMAIN='{}' {}".format(domain, command['command']))


def _raise_unexpected_access_type(access_type):
    raise Exception('Unexpected public access type: %s' % access_type)


def _check_if_domain_system_ready():
    ready, message = dns_management.is_domain_system_ready()
    if not ready:
        raise SubsystemtIsNotReadyError(
            u'Trying to use domain for pod, while DNS is '
            u'misconfigured: {}'.format(message),
            response_message=(
                u'DNS management system is misconfigured. '
                u'Please, contact administrator.')
        )


def wait_pod_status(pod_id, wait_status, interval=1, max_retries=120,
                    error_message=None):
    """Keeps polling k8s api until pod status becomes as given"""

    def check_status():
        # we need a fresh status
        db.session.expire(DBPod.query.get(pod_id), ['status'])
        db_pod = db.session.query(DBPod).get(pod_id)
        pod = PodCollection()._get_by_id(pod_id)
        current_app.logger.debug(
            'Current pod status: {}, {}, wait for {}, pod_id: {}'.format(
                pod.status, db_pod.status, wait_status, pod_id))
        if pod.status == wait_status:
            return pod

    return utils.retry(
        check_status, interval, max_retries,
        APIError(error_message or (
            "Pod {0} did not become {1} after a given timeout. "
            "It may become later.".format(pod_id, wait_status)))
    )


@celery.task(bind=True, default_retry_delay=1, max_retries=10)
def wait_for_rescaling_task(self, pod, size):
    rc = get_replicationcontroller(pod.namespace, pod.sid)
    if rc['status']['replicas'] != size:
        try:
            self.retry()
        except MaxRetriesExceededError:
            current_app.logger.error("Can't scale rc: max retries exceeded")


def scale_replicationcontroller(pod_id, size=0):
    """Set new replicas size and wait until replication controller increase or
    decrease real number of pods or max retries exceed
    """
    pc = PodCollection()
    pod = pc._get_by_id(pod_id)
    data = json.dumps({'spec': {'replicas': size}})
    rc = pc.k8squery.patch(
        ['replicationcontrollers', pod.sid], data, ns=pod.namespace)
    podutils.raise_if_failure(rc, "Couldn't set replicas to {}".format(size))

    if rc['status']['replicas'] != size:
        wait_for_rescaling_task.apply_async((pod, size))


@celery.task(ignore_results=True)
def scale_replicationcontroller_task(*args, **kwargs):
    scale_replicationcontroller(*args, **kwargs)


@celery.task(ignore_results=True)
def finish_redeploy(pod_id, data, start=True):
    db_pod = DBPod.query.get(pod_id)
    pod_collection = PodCollection(db_pod.owner)
    pod = pod_collection._get_by_id(pod_id)
    try:
        pod_collection._stop_pod(pod, block=True, raise_=False)
    except APIError as e:
        utils.send_event_to_user('notify:error', {'message': e.message},
                                 db_pod.owner_id)
        utils.send_event_to_role('notify:error', {'message': e.message},
                                 'Admin')
        return

    command_options = data.get('commandOptions') or {}
    if command_options.get('wipeOut'):
        for volume in pod.volumes_public:
            pd = volume.get('persistentDisk')
            if pd:
                pd = PersistentDisk.get_all_query().filter(
                    PersistentDisk.name == pd['pdName']
                ).first()
                pstorage.delete_drive_by_id(pd.id)

    if start:  # start updated pod
        PodCollection(db_pod.owner).update(
            pod_id,
            {
                # already in celery, use the same task, sync
                'command': 'synchronous_start',
                'commandOptions': command_options
            })


def restore_containers_host_ports_config(pod_containers, db_containers):
    """Updates 'hostPort' parameters in ports list of containers list.
    This parameters for usual pods (all users' pods) is not sending to
    kubernetes, it is treated as service port. So when we will get container
    list from kubernetes there will be no any 'hostPort' parameters.
    This function tries to restore that, so an user will see that parameters in
    client interface. 'hostPort' is stored in Pod's database config.
    If kubernetes will return 'hostPort' for some pods (it is explicitly set
    for internal service pods), then leave it as is.
    Matching of ports in ports lists will be made by 'containerPort' parameter.
    The function updates pod_containers items and return that changed list.

    """
    name_key = 'name'
    ports_key = 'ports'
    container_port_key = 'containerPort'
    host_port_key = 'hostPort'
    is_public_key = "isPublic"
    protocol_key = 'protocol'
    pod_conf = {item[name_key]: item for item in pod_containers}
    for db_container in db_containers:
        name = db_container[name_key]
        if name not in pod_conf:
            continue
        ports = pod_conf[name].get(ports_key)
        db_ports = db_container.get(ports_key)
        if not (ports and db_ports):
            continue
        container_ports_map = {
            item.get(container_port_key): item
            for item in ports if item.get(container_port_key)
        }
        for port in db_ports:
            container_port = port.get(container_port_key)
            src_port = container_ports_map.get(container_port)
            if not src_port:
                continue
            src_port[is_public_key] = port.get(is_public_key, False)
            if protocol_key in src_port:
                src_port[protocol_key] = src_port[protocol_key].lower()
            if src_port.get(host_port_key):
                continue
            if host_port_key in port:
                src_port[host_port_key] = port[host_port_key]
    return pod_containers


def restore_fake_volume_mounts(k8s_containers, kd_containers):
    """Just appends volumeMounts existing in KD and missed in k8s
    containers.
    """
    name_to_kd_containers = {item['name']: item for item in kd_containers}
    for container in k8s_containers:
        kd_container = name_to_kd_containers.get(container['name'], None)
        if kd_container is None:
            continue
        vol_mounts = container.get('volumeMounts', [])
        k8s_vm_names = {item['name'] for item in vol_mounts}
        for vm in kd_container.get('volumeMounts', []):
            if vm['name'] not in k8s_vm_names:
                vol_mounts.append(vm)
        if vol_mounts:
            container['volumeMounts'] = vol_mounts


def extract_secrets(containers):
    """Get set of secrets from list of containers."""
    secrets = set()  # each item is tuple: (username, password, full_registry)
    for container in containers:
        secret = container.pop('secret', None)
        if secret is not None:
            secrets.add((secret['username'], secret['password'],
                         Image(container['image']).full_registry))
    return secrets


def fix_relative_mount_paths(containers):
    """
    Convert relative mount paths in list of container into absolute ones.

    Relative mountPaths in docker are relative to the /.
    It's not documented and sometimes relative paths may cause
    bugs in kd or k8s (for now localStorage doesn't work in
    some cases). So, we convert relative path to the
    corresponding absolute path. In future docker may change
    the way how relative mountPaths treated,
    see https://github.com/docker/docker/issues/20988
    """
    for container in containers:
        for mount in container.get('volumeMounts') or []:
            mount['mountPath'] = path.abspath(
                path.join('/', mount['mountPath']))


@celery.task(ignore_results=True)
def prepare_and_run_pod_task(pod, pod_id, db_config):
    db_pod = DBPod.query.get(pod_id)
    return prepare_and_run_pod(pod, db_pod, db_config)


def prepare_and_run_pod(pod, db_pod, db_config):
    try:
        _process_persistent_volumes(pod, db_config.get('volumes', []))

        local_svc, _ = run_service(pod)
        if local_svc:
            db_config['service'] = pod.service = local_svc['metadata']['name']
            db_config['podIP'] = LocalService().get_clusterIP(local_svc)

        try:
            helpers.replace_pod_config(pod, db_config)
        except Exception:
            raise PodStartFailure('Error saving Pod config to Database')

        config = pod.prepare()
        k8squery = KubeQuery()
        if not _try_to_update_existing_rc(pod, config):
            rc = k8squery.post(['replicationcontrollers'],
                               json.dumps(config), ns=pod.namespace, rest=True)
            err_msg = "Could not start '{0}' pod".format(
                pod.name.encode('ascii', 'replace'))

            podutils.raise_if_failure(
                rc,
                message=err_msg,
                api_error=PodStartFailure(message=err_msg)
            )

        for container in pod.containers:
            # TODO: create CONTAINER_STATUSES
            container['state'] = POD_STATUSES.pending

        if hasattr(pod, 'domain') and PodCollection.has_public_ports(
                db_config):
            # In AWS case we use a CNAME record - pod.domain -> ELB DNS name
            if current_app.config['AWS']:
                ok, message = dns_management.create_or_update_record(
                    pod.domain, 'CNAME')
            else:
                ok, message = dns_management.create_or_update_record(
                    pod.domain, 'A')
            if ok:
                custom_domain = getattr(pod, 'custom_domain', None)
                ok, message = ingress_resource.create_ingress(
                    pod.containers, pod.namespace, pod.service, pod.domain,
                    custom_domain,
                    pod.certificate)
            if not ok:
                msg = u'Failed to run pod with domain "{}": {}'
                utils.send_event_to_role(
                    'notify:error',
                    {'message': msg.format(pod.domain, message)}, 'Admin')
                # "pod stop" will be called below
                raise APIError(
                    u'Failed to create DNS record for pod "{}". '
                    u'Please, contact administrator'.format(pod.name))
    except Exception as err:
        current_app.logger.exception('Failed to run pod: %s', pod)
        # We have to stop pod here to release all the things that was allocated
        # during partial start
        pods = PodCollection()
        pods.update(pod.id, {'command': 'stop'})
        # If we forget to do commit here all Pod's status changes will be lost
        # with rollback on raise as well as other changes related to
        # "teardown" part like releasing of PDs
        db.session.commit()
        if isinstance(err, APIError):
            # We need to update db_pod in case if the pod status was changed
            # since the last retrieval from DB
            db.session.refresh(db_pod)
            if isinstance(err, PodStartFailure):
                err_msg = u'{}. Please, contact administrator.'.format(err)
            else:
                err_msg = err.message
            if not db_pod.is_deleted:
                utils.send_event_to_user(
                    'notify:error', {'message': err_msg},
                    db_pod.owner_id)
        raise
    pod.set_status(POD_STATUSES.pending, send_update=True)
    return pod.as_dict()


def update_service(pod):
    """Update pod services to new port configuration in pod.
    Patch services if ports changed, delete services if ports deleted.
    If no service already exist, then do nothing, because all services
    will be created on pod start in method run_service

    """
    ports, public_ports = get_ports(pod)
    local_svc = update_local_ports(pod.id, ports)
    if local_svc is None:
        pod.service = None
    public_svc = update_public_ports(pod.id, pod.namespace,
                                     public_ports, pod.owner)
    if public_svc is None:
        pod.public_aws = None


def update_public_ports(pod_id, namespace, ports, owner):
    svc_provider = get_service_provider()
    services = svc_provider.get_by_pods(pod_id)
    if services and services[pod_id]:
        svc = services[pod_id]
        public_svc = svc_provider.update_ports(svc, ports)
        if public_svc is None:
            del_public_ports_policy(namespace)
        else:
            set_public_ports_policy(namespace, ports, owner)
        return public_svc


def update_local_ports(pod_id, ports):
    local_provider = LocalService()
    services = local_provider.get_by_pods(pod_id)
    if services and services[pod_id]:
        svc = services[pod_id]
        return local_provider.update_ports(svc, ports)


def get_ports(pod):
    """Return tuple with local and public ports lists
    Args:
        pod (str): kapi/Pod object
    Return: tuple with two lists of local and public ports
    each port is dict with fields: name, port, protocol, targetPort

    """
    ports = []
    public_ports = []
    for ci, c in enumerate(getattr(pod, 'containers', [])):
        for pi, p in enumerate(c.get('ports', [])):
            host_port = p.get('hostPort', None) or p.get('containerPort')
            port_name = 'c{0}-p{1}'.format(ci, pi)
            ports.append({
                "name": port_name,
                "port": host_port,
                "protocol": p.get('protocol', 'TCP').upper(),
                "targetPort": p.get('containerPort')})
            if p.get('isPublic', False):
                public_ports.append({
                    "name": port_name,
                    "port": host_port,
                    "protocol": p.get('protocol', 'TCP').upper(),
                    "targetPort": p.get('containerPort')})
    return ports, public_ports


def run_service(pod):
    """Run all required services for pod, if such services not exist already
    Args:
        pod: kapi/Pod object
    Returns:
        tuple with local and public services
        or None if service allready exist on not needed

    """
    resolve = getattr(pod, 'kuberdock_resolve', [])
    ports, public_ports = get_ports(pod)
    publicIP = getattr(pod, 'public_ip', None)
    if publicIP == 'true':
        publicIP = None
    public_svc = ingress_public_ports(pod.id, pod.namespace,
                                      public_ports, pod.owner, publicIP)
    cluster_ip = getattr(pod, 'podIP', None)
    local_svc = ingress_local_ports(pod.id, pod.namespace, ports,
                                    resolve, cluster_ip)
    return local_svc, public_svc


def ingress_local_ports(pod_id, namespace, ports,
                        resolve=None, cluster_ip=None):
    """Ingress local ports to service
    :param: pod_id: pod id
    :param: namespace: pod namespace
    :param: ports: list of ports to ingress, see get_ports
    :param: cluster_ip: cluster_ip to use in service. Optional.

    """
    local_svc = LocalService()
    services = local_svc.get_by_pods(pod_id)
    if not services and ports:
        service = local_svc.get_template(pod_id, ports, resolve)
        service = local_svc.set_clusterIP(service, cluster_ip)
        rv = local_svc.post(service, namespace)
        podutils.raise_if_failure(rv, "Could not ingress local ports")
        return rv


def ingress_public_ports(pod_id, namespace, ports, owner, publicIP=None):
    """Ingress public ports with cloudprovider specific methods
    :param pod_id: pod id
    :param namespace: pod namespace
    :param ports: list of ports to ingress, see get_ports
    :param owner: pod owner
    :param publicIP: publicIP to ingress. Optional.

    """
    svc = get_service_provider()
    services = svc.get_by_pods(pod_id)
    if not services and ports:
        service = svc.get_template(pod_id, ports)
        if not settings.AWS:
            service = svc.set_publicIP(service, publicIP)
        rv = svc.post(service, namespace)
        podutils.raise_if_failure(rv, "Could not ingress public ports")
        set_public_ports_policy(namespace, ports, owner)
        return rv


def set_public_address(hostname, pod_id, send=False):
    """Update hostname in DB and send event
    """
    pod = DBPod.query.get(pod_id)
    conf = pod.get_dbconfig()
    conf['public_aws'] = hostname
    pod.set_dbconfig(conf)
    if send:
        utils.send_event_to_user('pod:change', {'id': pod_id}, pod.owner_id)
    return hostname


def _process_persistent_volumes(pod, volumes):
    """
    Processes preliminary persistent volume routines (create, attach, mkfs)
    :param pod: object -> a Pod instance
    :param volumes: list -> list of volumes
    """
    # extract PDs from volumes
    drives = {}
    for v in volumes:
        storage_cls = pstorage.get_storage_class_by_volume_info(v)
        if storage_cls is None:
            continue
        storage = storage_cls()
        info = storage.extract_volume_info(v)
        drive_name = info.get('drive_name')
        if drive_name is None:
            raise APIError("Got no drive name")

        persistent_disk = PersistentDisk.filter_by(
            drive_name=drive_name
        ).first()
        if persistent_disk is None:
            raise APIError('Persistent Disk {0} not found'.format(drive_name),
                           404)
        drives[drive_name] = (storage, persistent_disk, v['name'])
        if persistent_disk.state == PersistentDiskStatuses.TODELETE:
            # This status means that the drive is in deleting process now.
            # We can't be sure that drive exists or has been deleted at the
            # moment of starting pod.
            raise APIError(
                'Persistent drive "{}" is deleting now. '
                'Wait some time and try again later'.format(
                    persistent_disk.name
                )
            )
        if persistent_disk.state != PersistentDiskStatuses.CREATED:
            persistent_disk.state = PersistentDiskStatuses.PENDING
    if not drives:
        return

    # check that pod can use all of them
    now_taken, taken_by_another_pod = PersistentDisk.take(
        pod.id, drives.keys()
    )
    # Flag points that persistent drives, binded on previous step, must be
    # unbind before exit.
    free_on_exit = False
    try:
        if taken_by_another_pod:
            free_on_exit = True

            def make_msg(item):
                return u'PD: {0}, Pod: {1}'.format(item.name, item.pod.name)

            raise APIError(
                u'For now two pods cannot share one Persistent Disk. '
                u'{0}. Stop these pods before starting this one.'.format(
                    '; '.join(make_msg(item) for item in taken_by_another_pod))
            )

        # prepare drives
        try:
            for drive_name, (storage,
                             persistent_disk,
                             pv_name) in drives.iteritems():
                storage.create(persistent_disk)
                vid = storage.makefs(persistent_disk)
                persistent_disk.state = PersistentDiskStatuses.CREATED
                pod._update_volume_path(pv_name, vid)
        except:
            # free already taken drives in case of exception
            free_on_exit = True
            raise
    finally:
        if free_on_exit and now_taken:
            PersistentDisk.free_drives([d.drive_name for d in now_taken])


def _try_to_update_existing_rc(pod, config):
    """
    Try to update existing replication controller.
    :param pod: pod to be updated
    :param config: updated config for pod
    :type pod: kubedock.kapi.pod.Pod
    :type config: dict
    :returns: True/False on success/failure
    :rtype: boolean
    """
    k8squery = KubeQuery()
    rc = k8squery.get(['replicationcontrollers', pod.sid], ns=pod.namespace)
    failed, _ = podutils.is_failed_k8s_answer(rc)
    if failed:
        return False
    rc = k8squery.put(['replicationcontrollers', pod.sid],
                      json.dumps(config), ns=pod.namespace, rest=True)
    failed, _ = podutils.is_failed_k8s_answer(rc)
    return not failed


def get_replicationcontroller(namespace, name):
    rc = KubeQuery().get(['replicationcontrollers', name], ns=namespace)
    podutils.raise_if_failure(rc, "Couldn't find Replication Controller")
    return rc


def set_public_ports_policy(namespace, ports, owner):
    """
    Add/Update Network Policy for Public Ports
    :param namespace: pod namespace
    :param ports: list of public ports
    :param owner: pod owner
    """
    del_public_ports_policy(namespace)
    _get_network_policy_api().post(
        ['networkpolicys'],
        json.dumps(allow_public_ports_policy(ports, owner)),
        rest=True,
        ns=namespace,
    )


def del_public_ports_policy(namespace):
    """
    Remove Network Policy for Public Ports
    :param namespace: pod namespace
    """
    _get_network_policy_api().delete(
        ['networkpolicys', PUBLIC_PORT_POLICY_NAME],
        ns=namespace,
    )


def change_pv_size(persistent_disk_id, new_size, dry_run=False):
    max_size = int(
        SystemSettings.get_by_name(settings_keys.PERSISTENT_DISK_MAX_SIZE)
        or 0
    )
    if max_size and max_size < new_size:
        raise PVResizeFailed(
            'Volume size can not be greater than {} Gb'.format(max_size)
        )
    storage = pstorage.STORAGE_CLASS()
    ok, changed_pod_ids = storage.resize_pv(persistent_disk_id, new_size,
                                            dry_run=dry_run)
    if dry_run or not (ok and changed_pod_ids):
        return ok, changed_pod_ids
    pc = PodCollection()
    for pod_id, restart_required in changed_pod_ids:
        # Check RC for the pod already exists, if it is not, then skip
        # updating
        pod = pc._get_by_id(pod_id)
        rc = KubeQuery().get(
            ['replicationcontrollers', pod.sid], ns=pod.namespace
        )
        failed, _ = podutils.is_failed_k8s_answer(rc)
        if failed:
            continue
        pod = DBPod.query.filter(DBPod.id == pod_id).first()
        config = pod.get_dbconfig()
        volumes = config.get('volumes', [])
        annotations = [vol.pop('annotation') for vol in volumes]
        pc.patch_running_pod(
            pod_id,
            {
                'metadata': {
                    'annotations': {
                        'kuberdock-volume-annotations': json.dumps(annotations)
                    }
                },
            },
            replace_lists=True,
            restart=restart_required
        )
    return ok, changed_pod_ids


@celery.task(ignore_result=True)
def pod_set_unpaid_state_task():
    q = DBPod.query.filter(DBPod.unpaid.is_(True),
                           DBPod.status.notin_([POD_STATUSES.stopping,
                                                POD_STATUSES.deleted,
                                                POD_STATUSES.unpaid]))
    for db_pod in q:
        PodCollection.stop_unpaid(PodCollection()._get_by_id(db_pod.id))<|MERGE_RESOLUTION|>--- conflicted
+++ resolved
@@ -21,10 +21,7 @@
     KubeQuery, K8sSecretsClient, K8sSecretsBuilder, LocalService)
 from images import Image
 from kubedock.exceptions import (
-<<<<<<< HEAD
     ContainerCommandExecutionError, NotFound,
-=======
->>>>>>> a351fa05
     NoFreeIPs, NoSuitableNode, SubsystemtIsNotReadyError, ServicePodDumpError,
     CustomDomainIsNotReady)
 from kubedock.kapi.lbpoll import get_service_provider
@@ -748,11 +745,7 @@
             domain)
 
         db_config.pop('custom_domain', None)
-<<<<<<< HEAD
         db_pod.set_dbconfig(db_config, save=False)
-=======
-        db_pod.set_dbconfig(db_config, save=True)
->>>>>>> a351fa05
 
     @staticmethod
     def add_custom_domain(pod_id, domain, certificate=None):
@@ -767,11 +760,7 @@
             db_pod.namespace, db_config['service'], db_config['containers'],
             domain, certificate)
 
-<<<<<<< HEAD
         db_pod.set_dbconfig(db_config, save=False)
-=======
-        db_pod.set_dbconfig(db_config, save=True)
->>>>>>> a351fa05
 
     @staticmethod
     def _remove_pod_domain(pod_id, pod_domain):
@@ -1109,10 +1098,7 @@
             new_config['forbidSwitchingAppPackage'] = 'the pod was edited'
         fields_to_copy = ['podIP', 'service', 'postDescription', 'public_ip',
                           'public_aws', 'domain', 'base_domain',
-<<<<<<< HEAD
                           'appVariables',
-=======
->>>>>>> a351fa05
                           'custom_domain', 'public_access_type', 'certificate']
         for k in fields_to_copy:
             v = getattr(old_pod, k, None)
@@ -1255,13 +1241,6 @@
                                  u'management subsystem is misconfigured. '
                                  u'Please, contact administrator.'
             )
-<<<<<<< HEAD
-        custom_domain = getattr(pod, 'custom_domain', None)
-        if custom_domain:
-            if not pod_domains.validate_domain_reachability(custom_domain):
-                raise CustomDomainIsNotReady(domain=custom_domain)
-=======
->>>>>>> a351fa05
 
     def assign_public_ip(self, pod_id, node=None):
         """Returns assigned ip"""
