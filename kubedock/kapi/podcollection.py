import json
import time
from base64 import urlsafe_b64encode, urlsafe_b64decode
from collections import defaultdict
from os import path
from uuid import uuid4

import ipaddress
from flask import current_app

from kubedock.exceptions import NoFreeIPs
from . import helpers
from . import podutils
from .helpers import KubeQuery
from .images import Image
from .licensing import is_valid as license_valid
from .node import Node as K8SNode
from .pod import Pod
from .pstorage import (get_storage_class_by_volume_info, get_storage_class,
                       delete_drive_by_id)
from ..billing import repr_limits
from ..core import db
from ..exceptions import APIError
from ..kd_celery import celery
from ..pods.models import (
    PersistentDisk, PodIP, IPPool, Pod as DBPod, PersistentDiskStatuses)
from ..settings import (KUBERDOCK_INTERNAL_USER, TRIAL_KUBES, KUBE_API_VERSION,
                        DEFAULT_REGISTRY, AWS)
from ..system_settings.models import SystemSettings
from ..usage.models import IpState
from ..utils import POD_STATUSES, atomic, update_dict, send_event_to_user
from ..utils import (
    send_pod_status_update,
    retry)

DOCKERHUB_INDEX = 'https://index.docker.io/v1/'
UNKNOWN_ADDRESS = 'Unknown'


def get_user_namespaces(user):
    return {pod.namespace for pod in user.pods if not pod.is_deleted}


class PodNotFound(APIError):
    message = 'Pod not found'
    status_code = 404


class PodCollection(object):

    def __init__(self, owner=None):
        """
        :param owner: User model instance
        """
        # Original names of pods in k8s {'metadata': 'name'}
        # Pod class store it in 'sid' field, but here it will be replaced with
        # name of pod in replication controller.
        self.pod_names = None
        self.owner = owner
        self.k8squery = KubeQuery()
        namespaces = self._get_namespaces()
        self._get_pods(namespaces)
        self._merge()

    def _preprocess_new_pod(self, params, original_pod=None, skip_check=False):
        """
        Do some trivial checks and changes in new pod data.

        :param params: pod config
        :param original_pod: kapi-Pod object. Provide this if you need to check
            edit, not creation.
        :param skip_check: use it if you trust the source or need to break some
            rules (usually for kuberdock-internal)
        :returns: prepared pod config and list of secrets
        """
        if not skip_check and not license_valid():
            raise APIError("Action forbidden. Please contact support.")

        secrets = extract_secrets(params['containers'])
        if original_pod is not None:
            # use old secrets too, so user won't need to re-enter credentials
            secrets.update(self._get_secrets(original_pod).values())
        secrets = sorted(secrets)
        fix_relative_mount_paths(params['containers'])

        # TODO: with cerberus 0.10 use "default" normalization rule
        for container in params['containers']:
            container.setdefault('sourceUrl',
                                 Image(container['image']).source_url)
            container.setdefault('kubes', 1)
        params.setdefault('volumes', [])

        params['owner'] = self.owner

        storage_cls = get_storage_class()
        if storage_cls:
            persistent_volumes = [vol for vol in params['volumes']
                                  if 'persistentDisk' in vol]
            if not storage_cls.are_pod_volumes_compatible(
                    persistent_volumes, self.owner.id, params):
                raise APIError("Invalid combination of persistent disks")

        if not skip_check:
            self._check_trial(params)
            Image.check_containers(params['containers'], secrets)

        return params, secrets

    def add(self, params, skip_check=False):  # TODO: celery
        params, secrets = self._preprocess_new_pod(
            params, skip_check=skip_check)

        params['namespace'] = params['id'] = str(uuid4())
        params['sid'] = str(uuid4())  # TODO: do we really need this field?

        billing_type = SystemSettings.get_by_name('billing_type').lower()
        if (not skip_check and billing_type != 'no billing' and
                self.owner.fix_price):
            # All pods created by fixed-price users initially must have status
            # "unpaid". Status may be changed later (using command "set").
            params['status'] = POD_STATUSES.unpaid
        params.setdefault('status', POD_STATUSES.stopped)

        pod = Pod(params)
        pod.check_name()
        # create PD models in db and change volumes schema in config
        pod.compose_persistent()
        self._make_namespace(pod.namespace)
        # create secrets in k8s and add IDs in config
        pod.secrets = [self._make_secret(pod.namespace, *secret)
                       for secret in secrets]

        set_public_ip = self.needs_public_ip(params)
        db_pod = self._save_pod(pod, set_public_ip)
        if set_public_ip:
            if getattr(db_pod, 'public_ip', None):
                pod.public_ip = db_pod.public_ip
            if getattr(db_pod, 'public_aws', None):
                pod.public_aws = db_pod.public_aws
        pod._forge_dockers()
        return pod.as_dict()

    @atomic(nested=False)
    def edit(self, original_pod, data, skip_check=False):
        """
        Preprocess and add new pod config in db.
        New config will be applied on the next manual restart.

        :param original_pod: kubedock.kapi.pod.Pod
        :param data: see command_pod_schema and edited_pod_config_schema
            in kubedock.validation
        """
        new_pod_data = data.get('edited_config')
        original_db_pod = DBPod.query.get(original_pod.id)
        original_db_pod_config = original_db_pod.get_dbconfig()

        if new_pod_data is None:
            original_db_pod.set_dbconfig(
                dict(original_db_pod_config, edited_config=None), save=False)
            original_pod.edited_config = None
            return original_pod.as_dict()

        data, secrets = self._preprocess_new_pod(
            new_pod_data, original_pod=original_pod, skip_check=skip_check)

        pod = Pod(dict(new_pod_data, **{
            key: original_db_pod_config[key]
            for key in ('namespace', 'id', 'sid')
            if key in original_db_pod_config}))
        # create PD models in db and change volumes schema in config
        pod.compose_persistent()
        # get old secrets, like mapping {secret: id-of-the-secret-in-k8s}
        exist = {v: k for k, v in self._get_secrets(original_pod).iteritems()}
        # create missing secrets in k8s and add IDs in config
        pod.secrets = [
            exist.get(secret) or self._make_secret(pod.namespace, *secret)
            for secret in secrets]

        # add in kapi-Pod
        original_pod.edited_config = vars(pod).copy()
        original_pod.edited_config.pop('owner', None)
        # add in db-Pod config
        original_config = original_db_pod.get_dbconfig()
        original_config['edited_config'] = original_pod.edited_config
        original_db_pod.set_dbconfig(original_config, save=False)

        return original_pod.as_dict()

    def get(self, pod_id=None, as_json=True):
        owner_id = None
        if self.owner is not None:
            owner_id = self.owner.id
        if pod_id is None:
            if self.owner is None:
                pods = [p.as_dict() for p in self._collection.values()]
            else:
                pods = [p.as_dict() for p in self._collection.values()
                        if p.owner.id == owner_id]
        else:
            pods = self._get_by_id(pod_id).as_dict()
        if as_json:
            return json.dumps(pods)
        return pods

    def _get_by_id(self, pod_id):
        try:
            if self.owner is None:
                pod = (p for p in self._collection.values()
                       if p.id == pod_id).next()
            else:
                pod = (p for p in self._collection.values()
                       if p.id == pod_id and
                       p.owner.id == self.owner.id).next()
        except StopIteration:
            raise PodNotFound()
        return pod

    @staticmethod
    def needs_public_ip(conf):
        """
        Return true of pod needs public ip
        """
        for c in conf.get('containers', []):
            for port in c.get('ports', []):
                if port.get('isPublic', False):
                    return True
        return False

    @staticmethod
    @atomic()
    def _set_public_ip(pod):
        """Assign some free IP address to the pod."""
        conf = pod.get_dbconfig()
        if AWS:
            conf.setdefault('public_aws', UNKNOWN_ADDRESS)
        elif current_app.config['NONFLOATING_PUBLIC_IPS']:
            if not IPPool.get_free_host():
                raise NoFreeIPs()
            conf['public_ip'] = pod.public_ip = 'true'
        else:
            ip_address = IPPool.get_free_host(as_int=True)
            if ip_address is None:
                raise NoFreeIPs()
            network = IPPool.get_network_by_ip(ip_address)
            if pod.ip is None:
                db.session.add(PodIP(pod=pod, network=network.network,
                                     ip_address=ip_address))
            else:
                current_app.logger.warning('PodIP {0} is already allocated'
                                           .format(pod.ip.to_dict()))
            conf['public_ip'] = pod.public_ip = str(pod.ip)
            IpState.start(pod.id, pod.ip)
        pod.set_dbconfig(conf, save=False)

    @atomic()
    def _set_entry(self, pod, data):
        """Immediately set fields "status", "name", "postDescription" in DB."""
        db_pod = DBPod.query.get(pod.id)
        commandOptions = data['commandOptions']
        if commandOptions.get('status'):
            if pod.status in (POD_STATUSES.stopped, POD_STATUSES.unpaid):
                pod.status = db_pod.status  # only if not in k8s
            db_pod.status = commandOptions['status']
        if commandOptions.get('name'):
            pod.name = commandOptions['name']
            pod.check_name()
            db_pod.name = pod.name
        if 'postDescription' in commandOptions:
            pod.postDescription = commandOptions['postDescription']
            config = dict(db_pod.get_dbconfig(),
                          postDescription=pod.postDescription)
            db_pod.set_dbconfig(config, save=False)
        return pod.as_dict()

    @staticmethod
    @atomic()
    def _remove_public_ip(pod_id=None, ip=None):
        """Free ip (remove PodIP from database and change pod config).

        Needed for suspend user feature. When user is suspended all his pods
        will be stopped and IP must be freed.
        We remove `public_ip` and `isPublic` flags, but mark that this pod had
        public IP (and public ports) before, to be able to "unsuspend" user
        without any damage to his pods.

        :param pod_id: pod id
        :param ip: ip as a string (u'1.2.3.4'), number (16909060),
            or PodIP instance
        """
        if not isinstance(ip, PodIP):
            query = PodIP.query
            if pod_id:
                query = query.filter_by(pod_id=pod_id)
            if ip:
                query = query.filter_by(
                    ip_address=int(ipaddress.ip_address(ip)))
            ip = query.first()
            if ip is None:
                return
        elif ip.pod.id != pod_id:
            return

        # TODO: AC-1662 unbind ip from nodes and delete service
        pod = ip.pod
        pod_config = pod.get_dbconfig()
        pod_config['public_ip_before_freed'] = pod_config.pop('public_ip',
                                                              None)
        for container in pod_config['containers']:
            for port in container['ports']:
                port['isPublic_before_freed'] = port.pop('isPublic', None)
        pod.set_dbconfig(pod_config, save=False)

        network = IPPool.query.filter_by(network=ip.network).first()
        node = network.node
        if current_app.config['NONFLOATING_PUBLIC_IPS'] and node:
            K8SNode(hostname=node.hostname).increment_free_public_ip_count(1)

        IpState.end(pod_id, ip.ip_address)
        db.session.delete(ip)

    @classmethod
    @atomic()
    def _return_public_ip(cls, pod_id):
        """
        If pod had public IP, and it was removed, return it back to the pod.

        For more info see `_remove_public_ip` docs.
        """
        pod = DBPod.query.get(pod_id)
        pod_config = pod.get_dbconfig()

        if pod_config.pop('public_ip_before_freed', None) is None:
            return

        for container in pod_config['containers']:
            for port in container['ports']:
                port['isPublic'] = port.pop('isPublic_before_freed', None)
        pod.set_dbconfig(pod_config, save=False)
        cls._set_public_ip(pod)

    @atomic()
    def _save_pod(self, obj, set_public_ip=False, db_pod=None):
        """
        Save pod data to db.

        :param obj: kapi-Pod
        :param set_public_ip: Assign some free IP address to the pod.
        :param db_pod: update existing db-Pod
        """
        template_id = getattr(obj, 'kuberdock_template_id', None)
        status = getattr(obj, 'status', POD_STATUSES.stopped)
        excluded = ('kuberdock_template_id',  # duplicates of model's fields
                    'owner', 'kube_type', 'status', 'id', 'name')
        data = {k: v for k, v in vars(obj).iteritems() if k not in excluded}
        if db_pod is None:
            db_pod = DBPod(name=obj.name, config=json.dumps(data), id=obj.id,
                           status=status, template_id=template_id,
                           kube_id=obj.kube_type, owner=self.owner)
            db.session.add(db_pod)
        else:
            db_pod.config = json.dumps(data)
            db_pod.status = status
            db_pod.kube_id = obj.kube_type
            db_pod.owner = self.owner

        if set_public_ip:
            self._set_public_ip(db_pod)
        return db_pod

    def update(self, pod_id, data):
        pod = self._get_by_id(pod_id)
        command = data.pop('command', None)
        if command is None:
            return
        dispatcher = {
            'start': self._start_pod,
            'stop': self._stop_pod,
            'redeploy': self._redeploy,
            'resize': self._resize_replicas,

            # NOTE: the next three commands may look similar, but they do
            #   completely defferent things. Maybe we need to rename some of
            #   them, or change outer logic to reduce differences to merge
            #   a few commands into one.

            # immediately update confing in db and k8s.ReplicationController
            # currently, it's used only for binding pod with LS to current node
            'change_config': self._change_pod_config,
            # immediately set DB data
            # currently, it's used for changing status, name, postDescription
            'set': self._set_entry,
            # add new pod config that will be applied after next manual restart
            'edit': self.edit,

            # 'container_start': self._container_start,
            # 'container_stop': self._container_stop,
            # 'container_delete': self._container_delete,
        }
        if command in dispatcher:
            return dispatcher[command](pod, data)
        podutils.raise_("Unknown command")

    def delete(self, pod_id, force=False):
        pod = self._get_by_id(pod_id)
        if pod.owner.username == KUBERDOCK_INTERNAL_USER and not force:
            podutils.raise_('Service pod cannot be removed', 400)

        DBPod.query.get(pod_id).mark_as_deleting()

        PersistentDisk.free(pod.id)
        # we remove service also manually
        service_name = helpers.get_pod_config(pod.id, 'service')
        if service_name:
            rv = self.k8squery.delete(
                ['services', service_name], ns=pod.namespace
            )
            podutils.raise_if_failure(rv, "Could not remove a service")

        if hasattr(pod, 'public_ip'):
            self._remove_public_ip(pod_id=pod_id)
        # all deleted asynchronously, now delete namespace, that will ensure
        # delete all content
        self._drop_namespace(pod.namespace)
        helpers.mark_pod_as_deleted(pod_id)

    def check_updates(self, pod_id, container_name):
        """
        Check if image in registry differs from image in kubernetes

        :raise APIError: if pod not found or container not found in pod
            or image not found in registry
        """
        pod = self._get_by_id(pod_id)
        try:
            container = (c for c in pod.containers
                         if c['name'] == container_name).next()
        except StopIteration:
            raise APIError(
                'Container with id {0} not found'.format(container_name))
        image = container['image']
        image_id = container.get('imageID')
        if image_id is None:
            return False
        secrets = self._get_secrets(pod).values()
        image_id_in_registry = Image(image).get_id(secrets)
        if image_id_in_registry is None:
            raise APIError('Image not found in registry')
        return image_id != image_id_in_registry

    def update_container(self, pod_id, container_name):
        """
        Update container image by restarting the pod.

        :raise APIError: if pod not found or if pod is not running
        """
        pod = self._get_by_id(pod_id)
        self._stop_pod(pod, block=True)
        return self._start_pod(pod)

    def _make_namespace(self, namespace):
        data = self._get_namespace(namespace)
        if data is None:
            config = {
                "kind": "Namespace",
                "apiVersion": KUBE_API_VERSION,
                "metadata": {"name": namespace}}
            rv = self.k8squery.post(
                ['namespaces'], json.dumps(config), rest=True, ns=False)
            # TODO where raise ?
            # current_app.logger.debug(rv)

    def _make_secret(self, namespace, username, password,
                     registry=DEFAULT_REGISTRY):
        # only index.docker.io in .dockercfg allowes to use
        # image url without the registry, like wncm/mynginx
        if registry.endswith('docker.io'):
            registry = DOCKERHUB_INDEX
        auth = urlsafe_b64encode('{0}:{1}'.format(username, password))
        secret = urlsafe_b64encode(
            '{{"{0}": {{"auth": "{1}", "email": "a@a.a" }}}}'.format(
                registry, auth))

        name = str(uuid4())
        config = {'apiVersion': KUBE_API_VERSION,
                  'kind': 'Secret',
                  'metadata': {'name': name, 'namespace': namespace},
                  'data': {'.dockercfg': secret},
                  'type': 'kubernetes.io/dockercfg'}

        rv = self.k8squery.post(['secrets'], json.dumps(config), rest=True,
                                ns=namespace)
        if rv['kind'] == 'Status' and rv['status'] == 'Failure':
            raise APIError(rv['message'])
        return name

    def _get_secrets(self, pod):
        """
        Retrieve from kubernetes all secrets attached to the pod.

        :param pod: kubedock.kapi.pod.Pod
        :returns: mapping of secrets name to (username, password, registry)
        """
        secrets = {}
        secrets_ids = set(pod.secrets)
        if getattr(pod, 'edited_config', None):
            secrets_ids.update(pod.edited_config.get('secrets'))
        for secret in secrets_ids:
            rv = self.k8squery.get(['secrets', secret], ns=pod.namespace)
            if rv['kind'] == 'Status':
                raise APIError(rv['message'])
            dockercfg = json.loads(urlsafe_b64decode(
                str(rv['data']['.dockercfg'])))
            for registry, data in dockercfg.iteritems():
                username, password = urlsafe_b64decode(
                    str(data['auth'])).split(':', 1)
                # only index.docker.io in .dockercfg allowes to use image url
                # without the registry, like wncm/mynginx.
                # Replace it back to default registry
                if registry == DOCKERHUB_INDEX:
                    registry = DEFAULT_REGISTRY
                secrets[secret] = (username, password, registry)
        return secrets

    def _get_namespace(self, namespace):
        data = self.k8squery.get(ns=namespace)
        if data.get('code') == 404:
            return None
        return data

    def _get_namespaces(self):
        data = self.k8squery.get(['namespaces'], ns=False)
        namespaces = [i['metadata']['name'] for i in data.get('items', {})]
        if self.owner is None:
            return namespaces
        user_namespaces = get_user_namespaces(self.owner)
        return [ns for ns in namespaces if ns in user_namespaces]

    def _drop_namespace(self, namespace):
        rv = self.k8squery.delete(['namespaces', namespace], ns=False)
        podutils.raise_if_failure(rv, "Cannot delete namespace '{}'".format(
            namespace))
        return rv

    def _get_replicas(self, name=None):
        # TODO: apply namespaces here
        replicas = []
        data = self.k8squery.get(['replicationControllers'])

        for item in data['items']:
            try:
                replica_item = {
                    'id': item['uid'],
                    'sid': item['id'],
                    'replicas': item['currentState']['replicas'],
                    'replicaSelector': item['desiredState']['replicaSelector'],
                    'name': item['labels']['kuberdock-pod-uid']}

                if name is not None and \
                        replica_item['replicaSelector'] != name:
                    continue
                replicas.append(replica_item)
            except KeyError:
                pass
        return replicas

    def _get_pods(self, namespaces=None):
        # current_app.logger.debug(namespaces)
        if not hasattr(self, '_collection'):
            self._collection = {}
        pod_index = set()

        data = []
        replicas_data = []

        if namespaces:
            for namespace in namespaces:
                data.extend(self.k8squery.get(['pods'], ns=namespace)['items'])
                replicas = self.k8squery.get(
                    ['replicationcontrollers'], ns=namespace)
                replicas_data.extend(replicas['items'])
        else:
            pods = self.k8squery.get(['pods'])
            data.extend(pods.get('items', {}))
            replicas = self.k8squery.get(['replicationcontrollers'])
            replicas_data.extend(replicas.get('items', {}))

        pod_names = defaultdict(set)

        for item in data:
            pod = Pod.populate(item)
            self.check_public_address(pod)
            pod_name = pod.sid

            for r in replicas_data:
                if self._is_related(item['metadata']['labels'],
                                    r['spec']['selector']):
                    # If replication controller manages more then one pod,
                    # _get_pods must return only one of them
                    # (we will filter by sid)
                    pod.sid = r['metadata']['name']
                    pod.replicas = r['spec']['replicas']
                    break
            else:
                pod.replicas = 1

            pod_names[pod.id, pod.namespace].add(pod_name)
            if pod.sid not in pod_index:
                self._collection[pod.id, pod.namespace] = pod
                pod_index.add(pod.sid)

        self.pod_names = pod_names

    def check_public_address(self, pod):
        """Check if public address not set and try to get it from
        services. Update public address if found one.
        """
        if AWS:
            if getattr(pod, 'public_aws', UNKNOWN_ADDRESS) == UNKNOWN_ADDRESS:
                label_selector = 'name={}'.format(
                    format_lbservice_name(pod.id))
                services_list = self.k8squery.get(
                    ['services'], {'labelSelector': label_selector},
                    ns=pod.namespace
                )
                services = services_list['items']
                for service in services:
                    # For now, we just pick first service in list
                    # (it must be only one for AWS)
                    hostname = update_public_address(service, pod.id)
                    if hostname:
                        break

    def _merge(self):
        """ Merge pods retrieved from kubernetes api with data from DB """
        db_pods = helpers.fetch_pods(users=True)
        for db_pod in db_pods:
            db_pod_config = json.loads(db_pod.config)
            namespace = db_pod.namespace
            template_id = db_pod.template_id

            # exists in DB only
            if (db_pod.id, namespace) not in self._collection:
                pod = Pod(db_pod_config)
                pod.id = db_pod.id
                status = getattr(db_pod, 'status', POD_STATUSES.stopped)
                # If the pod not exists in k8s, then status 'pending' in
                # DB means that pod actually is stopped.
                # 'pending' status in database is assigned before the pod will
                # be run in k8s. After sending pod to k8s it's state in DB
                # will not be updated. So when we have 'pending' pod in DB and
                # the pod is absent in k8s it means the pod is stopped.
                # It is a workaround for all complicated workflow of merging
                # pods from DB and k8s and must be completely refactored.
                if status == POD_STATUSES.pending:
                    status = POD_STATUSES.stopped
                pod.status = status
                pod._forge_dockers()
                self._collection[pod.id, namespace] = pod
            else:
                pod = self._collection[db_pod.id, namespace]
                pod.volumes_public = db_pod_config.get('volumes_public')
                pod.node = db_pod_config.get('node')
                pod.podIP = db_pod_config.get('podIP')
                pod.service = db_pod_config.get('service')
<<<<<<< HEAD
                pod.edited_config = db_pod_config.get('edited_config')
=======
                pod.postDescription = db_pod_config.get('postDescription')
>>>>>>> 4bd5904c

                if db_pod_config.get('public_ip'):
                    pod.public_ip = db_pod_config['public_ip']
                if db_pod_config.get('public_aws'):
                    pod.public_aws = db_pod_config['public_aws']

                pod.secrets = db_pod_config.get('secrets', [])
                a = pod.containers
                b = db_pod_config.get('containers')
                restore_fake_volume_mounts(a, b)
                pod.containers = podutils.merge_lists(a, b, 'name')
                restore_containers_host_ports_config(pod.containers, b)

            pod.name = db_pod.name
            pod.set_owner(db_pod.owner)
            pod.template_id = template_id
            pod.kube_type = db_pod.kube_id

            if db_pod.status == 'deleting':
                pod.status = 'deleting'
            elif not hasattr(pod, 'status'):
                pod.status = POD_STATUSES.stopped

            for container in pod.containers:
                if container['state'] == 'terminated':
                    if container.get('exitCode') == 0:
                        container['state'] = 'succeeded'
                    else:
                        container['state'] = 'failed'
                container.pop('resources', None)
                container['limits'] = repr_limits(container['kubes'],
                                                  pod.kube_type)

    def _resize_replicas(self, pod, data):
        # FIXME: not working for now
        number = int(data.get('replicas', getattr(pod, 'replicas', 0)))
        replicas = self._get_replicas(pod.id)
        # TODO check replica numbers and compare to ones set in config
        for replica in replicas:
            rv = self.k8squery.put(
                ['replicationControllers', replica.get('id', '')],
                json.loads({'desiredState': {'replicas': number}}))
            podutils.raise_if_failure(rv, "Could not resize a replica")
        return len(replicas)

    @atomic()
    def _apply_edit(self, pod, db_pod, db_config):
        if db_config.get('edited_config') is None:
            return pod, db_config

        old_pod = pod
        db_config = db_config['edited_config']
        db_config['podIP'] = getattr(old_pod, 'podIP', None)
        db_config['service'] = getattr(old_pod, 'service', None)

        # re-check images, PDs, etc.
        db_config['volumes'] = db_config['volumes_public']
        db_config, _ = self._preprocess_new_pod(
            db_config, original_pod=old_pod)

        pod = Pod(db_config)
        # TODO: add/remove public IP
        # needs_public_ip = self.needs_public_ip(db_config)
        # had_public_ip = (old_db_config.get('public_ip') or
        #                  old_db_config.get('public_aws'))
        self._save_pod(pod, db_pod=db_pod)
        pod.id = db_pod.id
        pod.name = db_pod.name
        pod.set_owner(db_pod.owner)
        pod.kube_type = db_pod.kube_id
        pod._forge_dockers()
        return pod, db_pod.get_dbconfig()

    def _start_pod(self, pod, data=None):
        if pod.status == POD_STATUSES.unpaid:
            raise APIError("Pod is unpaid, we can't run it")
        if pod.status in (POD_STATUSES.running, POD_STATUSES.pending,
                          POD_STATUSES.preparing):
            raise APIError("Pod is not stopped, we can't run it")
        if pod.status == POD_STATUSES.succeeded or \
           pod.status == POD_STATUSES.failed:
            self._stop_pod(pod, block=True)
        self._make_namespace(pod.namespace)

        command_options = (data or {}).get('commandOptions') or {}
        db_pod = DBPod.query.get(pod.id)
        db_config = db_pod.get_dbconfig()

        if command_options.get('applyEdit'):
            pod, db_config = self._apply_edit(pod, db_pod, db_config)

        pod.set_status(POD_STATUSES.preparing)

        prepare_and_run_pod_task.delay(pod)
        return pod.as_dict()

    def _stop_pod(self, pod, data=None, raise_=True, block=False):
        # Call PD release in all cases. If the pod was already stopped and PD's
        # were not released, then it will free them. If PD's already free, then
        # this call will do nothing.
        PersistentDisk.free(pod.id)
        if pod.status not in (POD_STATUSES.stopped, POD_STATUSES.unpaid):
            if hasattr(pod, 'sid'):
                if block:
                    scale_replicationcontroller(pod.id)
                    pod.set_status(POD_STATUSES.stopped)
                    pod = wait_pod_status(pod.id, POD_STATUSES.stopped)
                else:
                    scale_replicationcontroller_task.apply_async((pod.id,))
                    for container in pod.containers:
                        # TODO: create CONTAINER_STATUSES
                        container['state'] = POD_STATUSES.stopped
                    pod.set_status(POD_STATUSES.stopped)
                return pod.as_dict()
            # FIXME: else: ??? (what if pod has no "sid"?)
        elif raise_:
            raise APIError('Pod is already stopped')

    def _change_pod_config(self, pod, data):
        db_config = helpers.get_pod_config(pod.id)
        update_dict(db_config, data)
        helpers.replace_pod_config(pod, db_config)

        # get pod again after change
        pod = PodCollection()._get_by_id(pod.id)

        config = pod.prepare()
        rv = self.k8squery.put(
            ['replicationcontrollers', pod.sid], json.dumps(config),
            rest=True, ns=pod.namespace
        )
        podutils.raise_if_failure(rv, "Could not change '{0}' pod".format(
            pod.name.encode('ascii', 'replace')))

        return pod.as_dict()

    def patch_running_pod(self, pod_id, data,
                          replace_lists=False, restart=False):
        """Patches spec of pod in RC.
        :param data: data part of pod's spec
        :param replace_lists: if true then lists in spec will be fully
            replaced with lists in 'data'. If False, then  lists will be
            appended.
        :param restart: If True, then after patching RC pods will be killed,
            so the RC will restart pods with patched config. If False, then
            pods will not be restarted.
        :return: Pod.as_dict()
        """
        pod = PodCollection()._get_by_id(pod_id)
        rcdata = json.dumps({'spec': {'template': data}})
        rv = self.k8squery.patch(['replicationcontrollers', pod.sid], rcdata,
                                 ns=pod.namespace,
                                 replace_lists=replace_lists)
        podutils.raise_if_failure(rv, "Could not change '{0}' pod RC".format(
            pod.name.encode('ascii', 'replace')))
        # Delete running pods, so the RC will create new pods with updated
        # spec.
        if restart:
            names = self.pod_names.get((pod_id, pod.namespace), [])
            for name in names:
                rv = self.k8squery.delete(['pods', name], ns=pod.namespace)
                podutils.raise_if_failure(
                    rv,
                    "Could not change '{0}' pod".format(
                        pod.name.encode('ascii', 'replace'))
                )
        pod = PodCollection()._get_by_id(pod_id)
        return pod.as_dict()

    def _redeploy(self, pod, data):
        db_pod = DBPod.query.get(pod.id)
        # apply changes in config
        db_config = db_pod.get_dbconfig()
        containers = {c['name']: c for c in db_config['containers']}
        for container in data.get('containers', []):
            if container.get('kubes') is not None:
                containers[container['name']]['kubes'] = container.get('kubes')
        db_pod.set_dbconfig(db_config)

        finish_redeploy.delay(pod.id, data)
        # return updated pod
        return PodCollection(owner=self.owner).get(pod.id, as_json=False)

    # def _do_container_action(self, action, data):
    #     host = data.get('nodeName')
    #     if not host:
    #         return
    #     rv = {}
    #     containers = data.get('containers', '').split(',')
    #     for container in containers:
    #         command = 'docker {0} {1}'.format(action, container)
    #         status, message = run_ssh_command(host, command)
    #         if status != 0:
    #             podutils.raise_('Docker error: {0} ({1}).'.format(
    #               message, status))
    #         if action in ('start', 'stop'):
    #             send_event('pull_pod_state', message)
    #         rv[container] = message or 'OK'
    #     return rv

    # def _container_start(self, pod, data):
    #     self._do_container_action('start', data)

    # def _container_stop(self, pod, data):
    #     self._do_container_action('stop', data)

    # def _container_delete(self, pod, data):
    #     self._do_container_action('rm', data)

    @staticmethod
    def _is_related(labels, selector):
        """
        Check that pod with labels is related to selector
        https://github.com/kubernetes/kubernetes/blob/master/docs/user-guide/
            labels.md#label-selectors
        """
        # TODO: what about Set-based selectors?
        if labels is None or selector is None:
            return False
        for key, value in selector.iteritems():
            if key not in labels or labels[key] != value:
                return False
        return True

    def _check_trial(self, params):
        if self.owner.is_trial():
            user_kubes = self.owner.kubes
            kubes_left = TRIAL_KUBES - user_kubes
            pod_kubes = sum(c['kubes'] for c in params['containers'])
            if pod_kubes > kubes_left:
                podutils.raise_(
                    'Trial User limit is exceeded. '
                    'Kubes available for you: {0}'.format(kubes_left)
                )


def wait_pod_status(pod_id, wait_status, interval=1, max_retries=10):
    """Keeps polling k8s api until pod status becomes as given"""
    def check_status():
        pod = PodCollection()._get_by_id(pod_id)
        if pod.status == wait_status:
            return pod

    return retry(
        check_status, interval, max_retries,
        APIError("Pod {0} did not become {1} after a given timeout. "
                 "It may become later.".format(pod_id, wait_status))
    )


def scale_replicationcontroller(pod_id, size=0, interval=1, max_retries=10):
    """Set new replicas size and wait until replication controller increase or
    decrease real number of pods or max retries exceed
    """
    pc = PodCollection()
    pod = pc._get_by_id(pod_id)
    data = json.dumps({'spec': {'replicas': size}})
    rc = pc.k8squery.patch(
        ['replicationcontrollers', pod.sid], data, ns=pod.namespace)
    podutils.raise_if_failure(rc, "Couldn't set replicas to {}".format(size))
    retry_count = 0
    while rc['status']['replicas'] != size and retry_count < max_retries:
        retry_count += 1
        rc = get_replicationcontroller(pod.namespace, pod.sid)
        time.sleep(interval)
    if retry_count >= max_retries:
        current_app.logger.error("Can't scale rc: max retries exceeded")


@celery.task(ignore_results=True)
def scale_replicationcontroller_task(*args, **kwargs):
    scale_replicationcontroller(*args, **kwargs)


@celery.task(bind=True, ignore_results=True)
def finish_redeploy(self, pod_id, data, start=True):
    db_pod = DBPod.query.get(pod_id)
    pod_collection = PodCollection(db_pod.owner)
    pod = pod_collection._get_by_id(pod_id)
    pod_collection._stop_pod(pod, block=True)

    command_options = data.get('commandOptions') or {}
    if command_options.get('wipeOut'):
        for volume in pod.volumes_public:
            pd = volume.get('persistentDisk')
            if pd:
                pd = PersistentDisk.get_all_query().filter(
                    PersistentDisk.name == pd['pdName']
                ).first()
                delete_drive_by_id(pd.id)

    if start:  # start updated pod
        PodCollection(db_pod.owner).update(
            pod_id, {'command': 'start', 'commandOptions': command_options})


def restore_containers_host_ports_config(pod_containers, db_containers):
    """Updates 'hostPort' parameters in ports list of containers list.
    This parameters for usual pods (all users' pods) is not sending to
    kubernetes, it is treated as service port. So when we will get container
    list from kubernetes there will be no any 'hostPort' parameters.
    This function tries to restore that, so an user will see that parameters in
    client interface. 'hostPort' is stored in Pod's database config.
    If kubernetes will return 'hostPort' for some pods (it is explicitly set
    for internal service pods), then leave it as is.
    Matching of ports in ports lists will be made by 'containerPort' parameter.
    The function updates pod_containers items and return that changed list.

    """
    name_key = 'name'
    ports_key = 'ports'
    container_port_key = 'containerPort'
    host_port_key = 'hostPort'
    is_public_key = "isPublic"
    protocol_key = 'protocol'
    pod_conf = {item[name_key]: item for item in pod_containers}
    for db_container in db_containers:
        name = db_container[name_key]
        if name not in pod_conf:
            continue
        ports = pod_conf[name].get(ports_key)
        db_ports = db_container.get(ports_key)
        if not (ports and db_ports):
            continue
        container_ports_map = {
            item.get(container_port_key): item for item in ports
            if item.get(container_port_key)
        }
        for port in db_ports:
            container_port = port.get(container_port_key)
            src_port = container_ports_map.get(container_port)
            if not src_port:
                continue
            src_port[is_public_key] = port.get(is_public_key, False)
            if protocol_key in src_port:
                src_port[protocol_key] = src_port[protocol_key].lower()
            if src_port.get(host_port_key):
                continue
            if host_port_key in port:
                src_port[host_port_key] = port[host_port_key]
    return pod_containers


def restore_fake_volume_mounts(k8s_containers, kd_containers):
    """Just appends volumeMounts existing in KD and missed in k8s
    containers.
    """
    name_to_kd_containers = {item['name']: item for item in kd_containers}
    for container in k8s_containers:
        kd_container = name_to_kd_containers.get(container['name'], None)
        if kd_container is None:
            continue
        vol_mounts = container.get('volumeMounts', [])
        k8s_vm_names = {item['name'] for item in vol_mounts}
        for vm in kd_container.get('volumeMounts', []):
            if vm['name'] not in k8s_vm_names:
                vol_mounts.append(vm)
        if vol_mounts:
            container['volumeMounts'] = vol_mounts


def extract_secrets(containers):
    """Get set of secrets from list of containers."""
    secrets = set()  # each item is tuple: (username, password, full_registry)
    for container in containers:
        secret = container.pop('secret', None)
        if secret is not None:
            secrets.add((secret['username'], secret['password'],
                         Image(container['image']).full_registry))
    return secrets


def fix_relative_mount_paths(containers):
    """
    Convert relative mount paths in list of container into absolute ones.

    Relative mountPaths in docker are relative to the /.
    It's not documented and sometimes relative paths may cause
    bugs in kd or k8s (for now localStorage doesn't work in
    some cases). So, we convert relative path to the
    corresponding absolute path. In future docker may change
    the way how relative mountPaths treated,
    see https://github.com/docker/docker/issues/20988
    """
    for container in containers:
        for mount in container.get('volumeMounts') or []:
            mount['mountPath'] = path.abspath(
                path.join('/', mount['mountPath']))


@celery.task(ignore_results=True)
def prepare_and_run_pod_task(pod):
    db_pod = DBPod.query.get(pod.id)
    db_config = db_pod.get_dbconfig()
    try:
        _process_persistent_volumes(pod, db_config.get('volumes', []))

        if not db_config.get('service'):
            for c in pod.containers:
                if len(c.get('ports', [])) > 0:
                    service_rv = run_service(pod)
                    podutils.raise_if_failure(service_rv,
                                              "Could not start a service")
                    db_config['service'] = service_rv['metadata']['name']
                    db_config['podIP'] = service_rv['spec']['clusterIP']
                    break

        helpers.replace_pod_config(pod, db_config)

        config = pod.prepare()
        k8squery = KubeQuery()
        try:
            get_replicationcontroller(pod.namespace, pod.sid)
            rc = k8squery.put(['replicationcontrollers', pod.sid],
                              json.dumps(config), ns=pod.namespace, rest=True)
        except APIError:
            rc = k8squery.post(['replicationcontrollers'],
                               json.dumps(config), ns=pod.namespace, rest=True)
            podutils.raise_if_failure(
                rc,
                "Could not start '{0}' pod".format(
                    pod.name.encode('ascii', 'replace')
                )
            )

        for container in pod.containers:
            # TODO: create CONTAINER_STATUSES
            container['state'] = POD_STATUSES.pending
    except Exception as err:
        current_app.logger.exception('Failed to run pod: %s', config)
        if isinstance(err, APIError):
            send_event_to_user('notify:error', {'message': err.message},
                               db_pod.owner_id)
        pod.set_status(POD_STATUSES.stopped)
        send_pod_status_update(pod.status, db_pod, 'DELETED')
        raise
    pod.set_status(POD_STATUSES.pending)
    send_pod_status_update(POD_STATUSES.pending, db_pod, 'MODIFIED')
    return pod.as_dict()


def run_service(pod):
    ports = []
    public_ports = []
    for ci, c in enumerate(getattr(pod, 'containers', [])):
        for pi, p in enumerate(c.get('ports', [])):
            host_port = p.get('hostPort', None) or p.get('containerPort')
            port_name = 'c{0}-p{1}'.format(ci, pi)
            ports.append({
                "name": port_name,
                "port": host_port,
                "protocol": p.get('protocol', 'TCP').upper(),
                "targetPort": p.get('containerPort')})
            if p.get('isPublic', False):
                public_ports.append({
                    "name": port_name,
                    "port": host_port,
                    "protocol": p.get('protocol', 'tcp').upper(),
                    "targetport": p.get('containerport')})
    conf = {
        'kind': 'Service',
        'apiVersion': KUBE_API_VERSION,
        'metadata': {
            'generateName': 'service-',
            'labels': {'name': pod.id[:54] + '-service'},
        },
        'spec': {
            'selector': {'kuberdock-pod-uid': pod.id},
            'ports': ports,
            'type': 'ClusterIP',
            'sessionAffinity': 'None'   # may be ClientIP is better
        }
    }
    if hasattr(pod, 'podIP') and pod.podIP:
        conf['spec']['clusterIP'] = pod.podIP
    ingress_public_ports(pod.id, pod.namespace, public_ports)
    data = json.dumps(conf)
    return KubeQuery().post(['services'], data, rest=True, ns=pod.namespace)


def ingress_public_ports(pod_id, namespace, ports):
    """Ingress public ports with cloudprovider specific methods
    """
    if AWS and ports:
        conf = {
            'kind': 'Service',
            'apiVersion': KUBE_API_VERSION,
            'metadata': {
                'generateName': 'lbservice-',
                'labels': {'kuberdock-type': 'public',
                           'kuberdock-pod-uid': pod_id},
            },
            'spec': {
                'selector': {'kuberdock-pod-uid': pod_id},
                'ports': ports,
                'type': 'LoadBalancer',
                'sessionAffinity': 'None'
            }
        }
        data = json.dumps(conf)
        rv = KubeQuery().post(['services'], data, rest=True, ns=namespace)
        podutils.raise_if_failure(rv, "Could not ingress public ports")


def format_lbservice_name(pod_id):
    """Format name of service for LoadBalancer from pod id"""
    return "{}-lbservice".format(pod_id[:54])


def update_public_address(service, pod_id, send=False):
    """Try to get public address from service and if found update in DB
    and send event
    """
    if service['spec']['type'] == 'LoadBalancer':
        ingress = service['status']['loadBalancer'].get('ingress', [])
        if ingress and 'hostname' in ingress[0]:
            hostname = ingress[0]['hostname']
            pod = DBPod.query.get(pod_id)
            conf = pod.get_dbconfig()
            conf['public_aws'] = hostname
            pod.set_dbconfig(conf)
            if send:
                send_event_to_user('pod:change', {'id': pod_id}, pod.owner_id)
            return hostname


def _process_persistent_volumes(pod, volumes):
    """
    Processes preliminary persistent volume routines (create, attach, mkfs)
    :param pod: object -> a Pod instance
    :param volumes: list -> list of volumes
    """
    # extract PDs from volumes
    drives = {}
    for v in volumes:
        storage_cls = get_storage_class_by_volume_info(v)
        if storage_cls is None:
            continue
        storage = storage_cls()
        info = storage.extract_volume_info(v)
        drive_name = info.get('drive_name')
        if drive_name is None:
            raise APIError("Got no drive name")

        persistent_disk = PersistentDisk.filter_by(
            drive_name=drive_name
        ).first()
        if persistent_disk is None:
            raise APIError('Persistent Disk {0} not found'.format(drive_name),
                           404)
        drives[drive_name] = (storage, persistent_disk, v['name'])
        if persistent_disk.state == PersistentDiskStatuses.TODELETE:
            # This status means that the drive is in deleting process now.
            # We can't be sure that drive exists or has been deleted at the
            # moment of starting pod.
            raise APIError(
                'Persistent drive "{}" is deleting now. '
                'Wait some time and try again later'.format(
                    persistent_disk.name
                )
            )
        if persistent_disk.state != PersistentDiskStatuses.CREATED:
            persistent_disk.state = PersistentDiskStatuses.PENDING
    if not drives:
        return

    # check that pod can use all of them
    now_taken, taken_by_another_pod = PersistentDisk.take(
        pod.id, drives.keys()
    )
    # Flag points that persistent drives, binded on previous step, must be
    # unbind before exit.
    free_on_exit = False
    try:
        if taken_by_another_pod:
            free_on_exit = True
            raise APIError(
                u'For now two pods cannot share one Persistent Disk. '
                u'{0}. Stop these pods before starting this one.'
                .format('; '.join('PD: {0}, Pod: {1}'.format(
                                  item.name, item.pod.name)
                        for item in taken_by_another_pod))
            )

        # prepare drives
        try:
            for drive_name, (storage,
                             persistent_disk,
                             pv_name) in drives.iteritems():
                storage.create(persistent_disk)
                vid = storage.makefs(persistent_disk)
                persistent_disk.state = PersistentDiskStatuses.CREATED
                pod._update_volume_path(pv_name, vid)
        except:
            # free already taken drives in case of exception
            free_on_exit = True
            pod.set_status(POD_STATUSES.stopped)
            raise
    finally:
        if free_on_exit and now_taken:
            PersistentDisk.free_drives(now_taken)


def get_replicationcontroller(namespace, name):
    rc = KubeQuery().get(['replicationcontrollers', name], ns=namespace)
    podutils.raise_if_failure(rc, "Couldn't find Replication Controller")
    return rc<|MERGE_RESOLUTION|>--- conflicted
+++ resolved
@@ -662,11 +662,8 @@
                 pod.node = db_pod_config.get('node')
                 pod.podIP = db_pod_config.get('podIP')
                 pod.service = db_pod_config.get('service')
-<<<<<<< HEAD
+                pod.postDescription = db_pod_config.get('postDescription')
                 pod.edited_config = db_pod_config.get('edited_config')
-=======
-                pod.postDescription = db_pod_config.get('postDescription')
->>>>>>> 4bd5904c
 
                 if db_pod_config.get('public_ip'):
                     pod.public_ip = db_pod_config['public_ip']
