import ipaddress
import json
from os import path
import time
from uuid import uuid4
from base64 import urlsafe_b64encode, urlsafe_b64decode
from flask import current_app

from . import pd_utils
from .pod import Pod
from .images import Image
from .pstorage import (get_storage_class_by_volume_info, get_storage_class,
                       delete_drive_by_id)
from .helpers import KubeQuery, ModelQuery, Utilities
from .licensing import is_valid as license_valid
from ..core import db
from ..billing import repr_limits
from ..exceptions import APIError
from ..kd_celery import celery
from ..pods.models import (
    PersistentDisk, PodIP, IPPool, Pod as DBPod, PersistentDiskStatuses)
from ..usage.models import IpState
from ..system_settings.models import SystemSettings
<<<<<<< HEAD
from ..utils import POD_STATUSES, atomic, update_dict
=======
from ..utils import POD_STATUSES, atomic, update_dict, send_event
>>>>>>> 127e7b3d
from ..settings import (KUBERDOCK_INTERNAL_USER, TRIAL_KUBES, KUBE_API_VERSION,
                        DEFAULT_REGISTRY, AWS)
DOCKERHUB_INDEX = 'https://index.docker.io/v1/'
UNKNOWN_ADDRESS = 'Unknown'


def get_user_namespaces(user):
    return {pod.namespace for pod in user.pods if not pod.is_deleted}


class NoFreeIPs(APIError):
    message = 'There are no free public IP-addresses, contact KuberDock administrator'


class PodNotFound(APIError):
    message = 'Pod not found'
    status_code = 404


class PodCollection(KubeQuery, ModelQuery, Utilities):

    def __init__(self, owner=None):
        """
        :param owner: User model instance
        """
        self.owner = owner
        namespaces = self._get_namespaces()
        self._get_pods(namespaces)
        self._merge()

    def add(self, params, skip_check=False):  # TODO: celery
        if not skip_check and not license_valid():
            raise APIError("Action forbidden. Please contact support.")

        # TODO: with cerberus 0.10 use "default" normalization rule
        for container in params['containers']:
            container.setdefault('sourceUrl',
                                 Image(container['image']).source_url)
            container.setdefault('kubes', 1)
        params.setdefault('volumes', [])

        secrets = sorted(extract_secrets(params['containers']))
        fix_relative_mount_paths(params['containers'])

        storage_cls = get_storage_class()
        if storage_cls:
            persistent_volumes = [vol for vol in params['volumes']
                                  if 'persistentDisk' in vol]
            if not storage_cls.are_pod_volumes_compatible(
                    persistent_volumes, self.owner.id, params):
                raise APIError("Invalid combination of persistent disks")

        if not skip_check:
            self._check_trial(params)
            Image.check_containers(params['containers'], secrets)

        params['namespace'] = params['id'] = str(uuid4())
        params['sid'] = str(uuid4())  # TODO: do we really need this field?
        params['owner'] = self.owner

        billing_type = SystemSettings.get_by_name('billing_type').lower()
        if (not skip_check and billing_type != 'no billing' and
                self.owner.fix_price):
            # All pods created by fixed-price users initially must have status
            # "unpaid". Status may be changed later (using command "set").
            params['status'] = POD_STATUSES.unpaid
        params.setdefault('status', POD_STATUSES.stopped)

        pod = Pod(params)
        pod.check_name()
        # create PD models in db and change volumes schema in config
        pod.compose_persistent()
        self._make_namespace(pod.namespace)
        # create secrets in k8s and add IDs in config
        pod.secrets = [self._make_secret(pod.namespace, *secret)
                       for secret in secrets]

        set_public_ip = self.needs_public_ip(params)
        db_pod = self._save_pod(pod, set_public_ip)
        if set_public_ip:
            if getattr(db_pod, 'public_ip', None):
                pod.public_ip = db_pod.public_ip
            if getattr(db_pod, 'public_aws', None):
                pod.public_aws = db_pod.public_aws
        pod._forge_dockers()
        return pod.as_dict()

    def get(self, pod_id=None, as_json=True):
        if pod_id is None:
            if self.owner is None:
                pods = [p.as_dict() for p in self._collection.values()]
            else:
                pods = [p.as_dict() for p in self._collection.values()
                        if getattr(p, 'owner', '') == self.owner]
        else:
            pods = self._get_by_id(pod_id).as_dict()
        if as_json:
            return json.dumps(pods)
        return pods

    def _get_by_id(self, pod_id):
        try:
            if self.owner is None:
                pod = (p for p in self._collection.values()
                       if p.id == pod_id).next()
            else:
                pod = (p for p in self._collection.values()
                       if p.id == pod_id and
                       getattr(p, 'owner', '') == self.owner).next()
        except StopIteration:
            raise PodNotFound()
        return pod

    @staticmethod
    def needs_public_ip(conf):
        """
        Return true of pod needs public ip
        """
        for c in conf.get('containers', []):
            for port in c.get('ports', []):
                if port.get('isPublic', False):
                    return True
        return False

    @staticmethod
    @atomic()
    def _set_public_ip(pod):
        """Assign some free IP address to the pod."""
        conf = pod.get_dbconfig()
        if AWS:
            conf.setdefault('public_aws', UNKNOWN_ADDRESS)
        else:
            ip_address = IPPool.get_free_host(as_int=True)
            if ip_address is None:
                raise NoFreeIPs()
            network = IPPool.get_network_by_ip(ip_address)
            if pod.ip is None:
                db.session.add(PodIP(pod=pod, network=network.network,
                                     ip_address=ip_address))
            else:
                current_app.logger.warning('PodIP {0} is already allocated'
                                           .format(pod.ip.to_dict()))
            conf['public_ip'] = pod.public_ip = str(pod.ip)
            IpState.start(pod.id, pod.ip)
        pod.set_dbconfig(conf, save=False)

    @atomic()
    def _set_entry(self, pod, data):
        """Immediately set fields "status", "name", "postDescription" in DB."""
        db_pod = DBPod.query.get(pod.id)
        commandOptions = data['commandOptions']
        if commandOptions.get('status'):
            if pod.status in (POD_STATUSES.stopped, POD_STATUSES.unpaid):
                pod.status = db_pod.status  # only if not in k8s
            db_pod.status = commandOptions['status']
        if commandOptions.get('name'):
            pod.name = commandOptions['name']
            pod.check_name()
            db_pod.name = pod.name
        if 'postDescription' in commandOptions:
            pod.postDescription = commandOptions['postDescription']
            config = dict(db_pod.get_dbconfig(),
                          postDescription=pod.postDescription)
            db_pod.set_dbconfig(config, save=False)
        return pod.as_dict()

    @staticmethod
    @atomic()
    def _remove_public_ip(pod_id=None, ip=None):
        """Free ip (remove PodIP from database and change pod config).

        Needed for suspend user feature. When user is suspended all his pods
        will be stopped and IP must be freed.
        We remove `public_ip` and `isPublic` flags, but mark that this pod had
        public IP (and public ports) before, to be able to "unsuspend" user
        without any damage to his pods.

        :param pod_id: pod id
        :param ip: ip as a string (u'1.2.3.4'), number (16909060),
            or PodIP instance
        """
        if not isinstance(ip, PodIP):
            query = PodIP.query
            if pod_id:
                query = query.filter_by(pod_id=pod_id)
            if ip:
                query = query.filter_by(
                    ip_address=int(ipaddress.ip_address(ip)))
            ip = query.first()
            if ip is None:
                return
        elif ip.pod.id != pod_id:
            return

        # TODO: AC-1662 unbind ip from nodes and delete service
        pod = ip.pod
        pod_config = pod.get_dbconfig()
        pod_config['public_ip_before_freed'] = pod_config.pop('public_ip',
                                                              None)
        for container in pod_config['containers']:
            for port in container['ports']:
                port['isPublic_before_freed'] = port.pop('isPublic', None)
        pod.set_dbconfig(pod_config, save=False)
        IpState.end(pod_id, ip.ip_address)
        db.session.delete(ip)

    @classmethod
    @atomic()
    def _return_public_ip(cls, pod_id):
        """
        If pod had public IP, and it was removed, return it back to the pod.

        For more info see `_remove_public_ip` docs.
        """
        pod = DBPod.query.get(pod_id)
        pod_config = pod.get_dbconfig()

        if pod_config.pop('public_ip_before_freed', None) is None:
            return

        for container in pod_config['containers']:
            for port in container['ports']:
                port['isPublic'] = port.pop('isPublic_before_freed', None)
        pod.set_dbconfig(pod_config, save=False)
        cls._set_public_ip(pod)

    @atomic()
    def _save_pod(self, obj, set_public_ip=False):
        """
        Save pod data to db.

        :param obj: kapi-Pod
        :param set_public_ip: Assign some free IP address to the pod.
        """
        template_id = getattr(obj, 'kuberdock_template_id', None)
        status = getattr(obj, 'status', POD_STATUSES.stopped)
        excluded = ('kuberdock_template_id',  # duplicates of model's fields
                    'owner', 'kube_type', 'status', 'id', 'name')
        data = {k: v for k, v in vars(obj).iteritems() if k not in excluded}
        pod = DBPod(name=obj.name, config=json.dumps(data), id=obj.id,
                    status=status, template_id=template_id,
                    kube_id=obj.kube_type, owner=self.owner)
        db.session.add(pod)
        if set_public_ip:
            self._set_public_ip(pod)
        return pod

    def update(self, pod_id, data):
        pod = self._get_by_id(pod_id)
        command = data.pop('command', None)
        if command is None:
            return
        dispatcher = {
            'start': self._start_pod,
            'stop': self._stop_pod,
            'redeploy': self._redeploy,
            'resize': self._resize_replicas,
            'change_config': self._change_pod_config,
            'set': self._set_entry,  # sets DB data, not pod config one
            # 'container_start': self._container_start,
            # 'container_stop': self._container_stop,
            # 'container_delete': self._container_delete,
        }
        if command in dispatcher:
            return dispatcher[command](pod, data)
        self._raise("Unknown command")

    def delete(self, pod_id, force=False):
        pod = self._get_by_id(pod_id)
        if pod.owner.username == KUBERDOCK_INTERNAL_USER and not force:
            self._raise('Service pod cannot be removed', 400)

        DBPod.query.get(pod_id).mark_as_deleting()

        PersistentDisk.free(pod.id)
        # we remove service also manually
        service_name = pod.get_config('service')
        if service_name:
            rv = self._del(['services', service_name], ns=pod.namespace)
            self._raise_if_failure(rv, "Could not remove a service")

        if hasattr(pod, 'public_ip'):
            self._remove_public_ip(pod_id=pod_id)
        # all deleted asynchronously, now delete namespace, that will ensure
        # delete all content
        self._drop_namespace(pod.namespace)
        self._mark_pod_as_deleted(pod_id)

    def check_updates(self, pod_id, container_name):
        """
        Check if image in registry differs from image in kubernetes

        :raise APIError: if pod not found or container not found in pod
            or image not found in registry
        """
        pod = self._get_by_id(pod_id)
        try:
            container = (c for c in pod.containers
                         if c['name'] == container_name).next()
        except StopIteration:
            raise APIError(
                'Container with id {0} not found'.format(container_name))
        image = container['image']
        image_id = container.get('imageID')
        if image_id is None:
            return False
        secrets = self._get_secrets(pod).values()
        image_id_in_registry = Image(image).get_id(secrets)
        if image_id_in_registry is None:
            raise APIError('Image not found in registry')
        return image_id != image_id_in_registry

    def update_container(self, pod_id, container_name):
        """
        Update container image by restarting the pod.

        :raise APIError: if pod not found or if pod is not running
        """
        pod = self._get_by_id(pod_id)
        self._stop_pod(pod, block=True)
        return self._start_pod(pod)

    def _make_namespace(self, namespace):
        data = self._get_namespace(namespace)
        if data is None:
            config = {
                "kind": "Namespace",
                "apiVersion": KUBE_API_VERSION,
                "metadata": {"name": namespace}}
            rv = self._post(['namespaces'], json.dumps(config), rest=True,
                            ns=False)
            # TODO where raise ?
            # current_app.logger.debug(rv)

    def _make_secret(self, namespace, username, password,
                     registry=DEFAULT_REGISTRY):
        # only index.docker.io in .dockercfg allowes to use
        # image url without the registry, like wncm/mynginx
        if registry.endswith('docker.io'):
            registry = DOCKERHUB_INDEX
        auth = urlsafe_b64encode('{0}:{1}'.format(username, password))
        secret = urlsafe_b64encode(
            '{{"{0}": {{"auth": "{1}", "email": "a@a.a" }}}}'.format(
                registry, auth))

        name = str(uuid4())
        config = {'apiVersion': KUBE_API_VERSION,
                  'kind': 'Secret',
                  'metadata': {'name': name, 'namespace': namespace},
                  'data': {'.dockercfg': secret},
                  'type': 'kubernetes.io/dockercfg'}

        rv = self._post(['secrets'], json.dumps(config), rest=True,
                        ns=namespace)
        if rv['kind'] == 'Status' and rv['status'] == 'Failure':
            raise APIError(rv['message'])
        return name

    def _get_secrets(self, pod):
        """
        Retrieve from kubernetes all secrets attached to the pod.

        :param pod: kubedock.kapi.pod.Pod
        :returns: mapping of secrets name to (username, password, registry)
        """
        secrets = {}
        for secret in pod.secrets:
            rv = self._get(['secrets', secret], ns=pod.namespace)
            if rv['kind'] == 'Status':
                raise APIError(rv['message'])
            dockercfg = json.loads(urlsafe_b64decode(
                str(rv['data']['.dockercfg'])))
            for registry, data in dockercfg.iteritems():
                username, password = urlsafe_b64decode(
                    str(data['auth'])).split(':', 1)
                # only index.docker.io in .dockercfg allowes to use image url
                # without the registry, like wncm/mynginx.
                # Replace it back to default registry
                if registry == DOCKERHUB_INDEX:
                    registry = DEFAULT_REGISTRY
                secrets[secret] = (username, password, registry)
        return secrets

    def _get_replicationcontroller(self, namespace, name):
        rc = self._get(['replicationcontrollers', name], ns=namespace)
        self._raise_if_failure(rc, "Couldn't find Replication Controller")
        return rc

    def _get_namespace(self, namespace):
        data = self._get(ns=namespace)
        if data.get('code') == 404:
            return None
        return data

    def _get_namespaces(self):
        data = self._get(['namespaces'], ns=False)
        namespaces = [i['metadata']['name'] for i in data.get('items', {})]
        if self.owner is None:
            return namespaces
        user_namespaces = get_user_namespaces(self.owner)
        return [ns for ns in namespaces if ns in user_namespaces]

    def _drop_namespace(self, namespace):
        rv = self._del(['namespaces', namespace], ns=False)
        self._raise_if_failure(rv, "Cannot delete namespace '{}'".format(
            namespace))
        return rv

    def _get_replicas(self, name=None):
        # TODO: apply namespaces here
        replicas = []
        data = self._get(['replicationControllers'])

        for item in data['items']:
            try:
                replica_item = {
                    'id': item['uid'],
                    'sid': item['id'],
                    'replicas': item['currentState']['replicas'],
                    'replicaSelector': item['desiredState']['replicaSelector'],
                    'name': item['labels']['kuberdock-pod-uid']}

                if name is not None and \
                        replica_item['replicaSelector'] != name:
                    continue
                replicas.append(replica_item)
            except KeyError:
                pass
        return replicas

    def _get_pods(self, namespaces=None):
        # current_app.logger.debug(namespaces)
        if not hasattr(self, '_collection'):
            self._collection = {}
        pod_index = set()

        data = []
        replicas_data = []

        if namespaces:
            for namespace in namespaces:
                data.extend(self._get(['pods'], ns=namespace)['items'])
                replicas = self._get(['replicationcontrollers'], ns=namespace)
                replicas_data.extend(replicas['items'])
        else:
            pods = self._get(['pods'])
            data.extend(pods.get('items', {}))
            replicas = self._get(['replicationcontrollers'])
            replicas_data.extend(replicas.get('items', {}))

        for item in data:
            pod = Pod.populate(item)
            self.check_public_address(pod)

            for r in replicas_data:
                if self._is_related(item['metadata']['labels'],
                                    r['spec']['selector']):
                    # If replication controller manages more then one pod,
                    # _get_pods must return only one of them
                    # (we will filter by sid)
                    pod.sid = r['metadata']['name']
                    pod.replicas = r['spec']['replicas']
                    break
            else:
                pod.replicas = 1

            if pod.sid not in pod_index:
                self._collection[pod.id, pod.namespace] = pod
                pod_index.add(pod.sid)

    @staticmethod
    def format_lbservice_name(pod_id):
        """Format name of service for LoadBalancer from pod id"""
        return "{}-lbservice".format(pod_id[:54])

    def check_public_address(self, pod):
        """Check if public address not set and try to get it from
        services. Update public address if found one.
        """
        if AWS:
            if getattr(pod, 'public_aws', UNKNOWN_ADDRESS) == UNKNOWN_ADDRESS:
                label_selector = 'name={}'.format(
                    self.format_lbservice_name(pod.id))
                services_list = self._get(['services'],
                                          {'labelSelector': label_selector},
                                          ns=pod.namespace)
                services = services_list['items']
                for service in services:
                    # For now, we just pick first service in list
                    # (it must be only one for AWS)
                    hostname = self.update_public_address(service, pod.id)
                    if hostname:
                        break

    @staticmethod
    def update_public_address(service, pod_id, send=False):
        """Try to get public address from service and if found update in DB
        and send event
        """
        if service['spec']['type'] == 'LoadBalancer':
            ingress = service['status']['loadBalancer'].get('ingress', [])
            if ingress and 'hostname' in ingress[0]:
                hostname = ingress[0]['hostname']
                pod = DBPod.query.get(pod_id)
                conf = pod.get_dbconfig()
                conf['public_aws'] = hostname
                pod.set_dbconfig(conf)
                if send:
                    channel = 'user_{}'.format(pod.owner_id)
                    send_event('pod:change', {'id': pod_id}, channel=channel)
                return hostname

    def _merge(self):
        """ Merge pods retrieved from kubernates api with data from DB """
        db_pods = self._fetch_pods(users=True)
        for db_pod in db_pods:
            db_pod_config = json.loads(db_pod.config)
            namespace = db_pod.namespace
            template_id = db_pod.template_id

            # exists in DB only
            if (db_pod.id, namespace) not in self._collection:
                pod = Pod(db_pod_config)
                pod.id = db_pod.id
                pod.status = getattr(db_pod, 'status', POD_STATUSES.stopped)
                pod._forge_dockers()
                self._collection[pod.id, namespace] = pod
            else:
                pod = self._collection[db_pod.id, namespace]
                pod.volumes_public = db_pod_config.get('volumes_public')
                pod.node = db_pod_config.get('node')
                pod.podIP = db_pod_config.get('podIP')
                pod.service = db_pod_config.get('service')

                if db_pod_config.get('public_ip'):
                    pod.public_ip = db_pod_config['public_ip']
                if db_pod_config.get('public_aws'):
                    pod.public_aws = db_pod_config['public_aws']

                pod.secrets = db_pod_config.get('secrets', [])
                a = pod.containers
                b = db_pod_config.get('containers')
                restore_fake_volume_mounts(a, b)
                pod.containers = self.merge_lists(a, b, 'name')
                restore_containers_host_ports_config(pod.containers, b)

            pod.name = db_pod.name
            pod.owner = db_pod.owner
            pod.template_id = template_id
            pod.kube_type = db_pod.kube_id

            if db_pod.status == 'deleting':
                pod.status = 'deleting'
            elif not hasattr(pod, 'status'):
                pod.status = POD_STATUSES.stopped

            for container in pod.containers:
                if container['state'] == 'terminated':
                    if container.get('exitCode') == 0:
                        container['state'] = 'succeeded'
                    else:
                        container['state'] = 'failed'
                container.pop('resources', None)
                container['limits'] = repr_limits(container['kubes'],
                                                  pod.kube_type)

    def ingress_public_ports(self, pod_id, namespace, ports):
        """Ingress public ports with cloudprovider specific methods
        """
        if AWS and ports:
            conf = {
                'kind': 'Service',
                'apiVersion': KUBE_API_VERSION,
                'metadata': {
                    'generateName': 'lbservice-',
                    'labels': {'name': self.format_lbservice_name(pod_id)},
                },
                'spec': {
                    'selector': {'kuberdock-pod-uid': pod_id},
                    'ports': ports,
                    'type': 'LoadBalancer',
                    'sessionAffinity': 'None'
                }
            }
            data = json.dumps(conf)
            rv = self._post(['services'], data, rest=True, ns=namespace)
            self._raise_if_failure(rv, "Could not ingress public ports")

    def _run_service(self, pod):
        ports = []
        public_ports = []
        for ci, c in enumerate(getattr(pod, 'containers', [])):
            for pi, p in enumerate(c.get('ports', [])):
                host_port = p.get('hostPort', None) or p.get('containerPort')
                port_name = 'c{0}-p{1}'.format(ci, pi)
                ports.append({
                    "name": port_name,
                    "port": host_port,
                    "protocol": p.get('protocol', 'TCP').upper(),
                    "targetPort": p.get('containerPort')})
                if p.get('isPublic', False):
                    public_ports.append({
                        "name": port_name,
                        "port": host_port,
                        "protocol": p.get('protocol', 'TCP').upper(),
                        "targetPort": p.get('containerPort')})
        conf = {
            'kind': 'Service',
            'apiVersion': KUBE_API_VERSION,
            'metadata': {
                'generateName': 'service-',
                'labels': {'name': pod.id[:54] + '-service'},
            },
            'spec': {
                'selector': {'kuberdock-pod-uid': pod.id},
                'ports': ports,
                'type': 'ClusterIP',
                'sessionAffinity': 'None'   # may be ClientIP is better
            }
        }
        if hasattr(pod, 'podIP') and pod.podIP:
            conf['spec']['clusterIP'] = pod.podIP
        self.ingress_public_ports(pod.id, pod.namespace, public_ports)
        data = json.dumps(conf)
        return self._post(['services'], data, rest=True, ns=pod.namespace)

    def _resize_replicas(self, pod, data):
        # FIXME: not working for now
        number = int(data.get('replicas', getattr(pod, 'replicas', 0)))
        replicas = self._get_replicas(pod.id)
        # TODO check replica numbers and compare to ones set in config
        for replica in replicas:
            rv = self._put(
                ['replicationControllers', replica.get('id', '')],
                json.loads({'desiredState': {'replicas': number}}))
            self._raise_if_failure(rv, "Could not resize a replica")
        return len(replicas)

    def _start_pod(self, pod, data=None):
        if pod.status == POD_STATUSES.unpaid:
            raise APIError("Pod is unpaid, we can't run it")
        if pod.status in (POD_STATUSES.running, POD_STATUSES.pending):
            raise APIError("Pod is not stopped, we can't run it")
        if pod.status == POD_STATUSES.succeeded or \
           pod.status == POD_STATUSES.failed:
            self._stop_pod(pod, block=True)
        self._make_namespace(pod.namespace)
        db_config = pod.get_config()

        self._process_persistent_volumes(pod, db_config.get('volumes', []))

        if not db_config.get('service'):
            for c in pod.containers:
                if len(c.get('ports', [])) > 0:
                    service_rv = self._run_service(pod)
                    self._raise_if_failure(service_rv,
                                           "Could not start a service")
                    db_config['service'] = service_rv['metadata']['name']
                    db_config['podIP'] = service_rv['spec']['clusterIP']
                    break

        self.replace_config(pod, db_config)

        config = pod.prepare()
        try:
            self._get_replicationcontroller(pod.namespace, pod.sid)
            rc = self._put(['replicationcontrollers', pod.sid],
                           json.dumps(config), ns=pod.namespace, rest=True)
        except APIError:
            rc = self._post(['replicationcontrollers'],
                            json.dumps(config), ns=pod.namespace, rest=True)
            self._raise_if_failure(rc, "Could not start '{0}' pod".format(
                pod.name.encode('ascii', 'replace')))

        for container in pod.containers:
            # TODO: create CONTAINER_STATUSES
            container['state'] = POD_STATUSES.pending
        pod.status = POD_STATUSES.pending
        return pod.as_dict()

    def _stop_pod(self, pod, data=None, raise_=True, block=False):
        # Call PD release in all cases. If the pod was already stopped and PD's
        # were not released, then it will free them. If PD's already free, then
        # this call will do nothing.
        PersistentDisk.free(pod.id)
        if pod.status not in (POD_STATUSES.stopped, POD_STATUSES.unpaid):
            pod.status = POD_STATUSES.stopped
            if hasattr(pod, 'sid'):
                if block:
                    scale_replicationcontroller(pod.id)
                else:
                    scale_replicationcontroller_task.apply_async((pod.id,))
                for container in pod.containers:
                    # TODO: create CONTAINER_STATUSES
                    container['state'] = POD_STATUSES.stopped
                pod.status = POD_STATUSES.stopped
                return pod.as_dict()
        elif raise_:
            raise APIError('Pod is already stopped')

    def _change_pod_config(self, pod, data):
        db_config = pod.get_config()
        update_dict(db_config, data)
        self.replace_config(pod, db_config)

        # get pod again after change
        pod = PodCollection()._get_by_id(pod.id)

        config = pod.prepare()
        rv = self._put(['replicationcontrollers', pod.sid], json.dumps(config),
                       rest=True, ns=pod.namespace)
        self._raise_if_failure(rv, "Could not change '{0}' pod".format(
            pod.name.encode('ascii', 'replace')))

        return pod.as_dict()

    def _redeploy(self, pod, data):
        db_pod = DBPod.query.get(pod.id)
        # apply changes in config
        db_config = db_pod.get_dbconfig()
        containers = {c['name']: c for c in db_config['containers']}
        for container in data.get('containers', []):
            if container.get('kubes') is not None:
                containers[container['name']]['kubes'] = container.get('kubes')
        db_pod.set_dbconfig(db_config)

        finish_redeploy.delay(pod.id, data)
        # return updated pod
        return PodCollection(owner=self.owner).get(pod.id, as_json=False)

    # def _do_container_action(self, action, data):
    #     host = data.get('nodeName')
    #     if not host:
    #         return
    #     rv = {}
    #     containers = data.get('containers', '').split(',')
    #     for container in containers:
    #         command = 'docker {0} {1}'.format(action, container)
    #         status, message = run_ssh_command(host, command)
    #         if status != 0:
    #             self._raise('Docker error: {0} ({1}).'.format(
    #               message, status))
    #         if action in ('start', 'stop'):
    #             send_event('pull_pod_state', message)
    #         rv[container] = message or 'OK'
    #     return rv

    @staticmethod
    def _process_persistent_volumes(pod, volumes):
        """
        Processes preliminary persistent volume routines (create, attach, mkfs)
        :param pod: object -> a Pod instance
        :param volumes: list -> list of volumes
        """
        # extract PDs from volumes
        drives = {}
        for v in volumes:
            storage_cls = get_storage_class_by_volume_info(v)
            if storage_cls is None:
                continue
            storage = storage_cls()
            info = storage.extract_volume_info(v)
            drive_name = info.get('drive_name')
            if drive_name is None:
                raise APIError("Got no drive name")

            persistent_disk = PersistentDisk.filter_by(
                drive_name=drive_name
            ).first()
            if persistent_disk is None:
                name = pd_utils.parse_pd_name(drive_name).drive
                raise APIError('Persistent Disk {0} not found'.format(name),
                               404)
            drives[drive_name] = (storage, persistent_disk)
            if persistent_disk.state == PersistentDiskStatuses.TODELETE:
                # This status means that the drive is in deleting process now.
                # We can't be sure that drive exists or has been deleted at the
                # moment of starting pod.
                raise APIError(
                    'Persistent drive "{}" is deleting now. '
                    'Wait some time and try again later'.format(
                        persistent_disk.name
                    )
                )
            if persistent_disk.state != PersistentDiskStatuses.CREATED:
                persistent_disk.state = PersistentDiskStatuses.PENDING
        if not drives:
            return

        # check that pod can use all of them
        now_taken, taken_by_another_pod = PersistentDisk.take(
            pod.id, drives.keys()
        )
        # Flag points that persistent drives, binded on previous step, must be
        # unbind before exit.
        free_on_exit = False
        try:
            if taken_by_another_pod:
                free_on_exit = True
                raise APIError(
                    u'For now two pods cannot share one Persistent Disk. '
                    u'{0}. Stop these pods before starting this one.'
                    .format('; '.join('PD: {0}, Pod: {1}'.format(
                        item.name, item.pod.name)
                            for item in taken_by_another_pod
                        )
                    )
                )

            # prepare drives
            try:
                for drive_name, (storage,
                                 persistent_disk) in drives.iteritems():
                    storage.create(persistent_disk)
                    vid = storage.makefs(persistent_disk)
                    persistent_disk.state = PersistentDiskStatuses.CREATED
                    pod._update_volume_path(v['name'], vid)
            except:
                # free already taken drives in case of exception
                free_on_exit = True
                raise
        finally:
            if free_on_exit and now_taken:
                PersistentDisk.free_drives(now_taken)

    # def _container_start(self, pod, data):
    #     self._do_container_action('start', data)

    # def _container_stop(self, pod, data):
    #     self._do_container_action('stop', data)

    # def _container_delete(self, pod, data):
    #     self._do_container_action('rm', data)

    @staticmethod
    def _is_related(labels, selector):
        """
        Check that pod with labels is related to selector
        https://github.com/kubernetes/kubernetes/blob/master/docs/user-guide/
            labels.md#label-selectors
        """
        # TODO: what about Set-based selectors?
        if labels is None or selector is None:
            return False
        for key, value in selector.iteritems():
            if key not in labels or labels[key] != value:
                return False
        return True

    def _check_trial(self, params):
        if self.owner.is_trial():
            user_kubes = self.owner.kubes
            kubes_left = TRIAL_KUBES - user_kubes
            pod_kubes = sum(c['kubes'] for c in params['containers'])
            if pod_kubes > kubes_left:
                self._raise('Trial User limit is exceeded. '
                            'Kubes available for you: {0}'.format(kubes_left))


def scale_replicationcontroller(pod_id, size=0, interval=1, max_retries=10):
    pc = PodCollection()
    pod = pc._get_by_id(pod_id)
    rc = pc._get_replicationcontroller(pod.namespace, pod.sid)
    rc['spec']['replicas'] = size
    rc = pc._put(['replicationcontrollers',
                  pod.sid], json.dumps(rc), ns=pod.namespace, rest=True)
    pc._raise_if_failure(rc, "Couldn't set replicas to {}".format(size))
    retry = 0
    while rc['status']['replicas'] != size and retry < max_retries:
        retry += 1
        rc = pc._get_replicationcontroller(pod.namespace, pod.sid)
        time.sleep(interval)
    if retry >= max_retries:
        current_app.logger.error("Can't scale rc: max retries exceeded")


@celery.task(ignore_results=True)
def scale_replicationcontroller_task(*args, **kwargs):
    scale_replicationcontroller(*args, **kwargs)


@celery.task(bind=True, ignore_results=True)
def finish_redeploy(self, pod_id, data, start=True):
    db_pod = DBPod.query.get(pod_id)
    pod_collection = PodCollection(db_pod.owner)
    pod = pod_collection._get_by_id(pod_id)
    pod_collection._stop_pod(pod, block=True)

    command_options = data.get('commandOptions') or {}
    if command_options.get('wipeOut'):
        for volume in pod.volumes_public:
            pd = volume.get('persistentDisk')
            if pd:
                pd = PersistentDisk.get_all_query().filter(
                    PersistentDisk.name == pd['pdName']
                ).first()
                delete_drive_by_id(pd.id)

    if start:  # start updated pod
        PodCollection(db_pod.owner).update(
            pod_id, {'command': 'start', 'commandOptions': command_options})


def restore_containers_host_ports_config(pod_containers, db_containers):
    """Updates 'hostPort' parameters in ports list of containers list.
    This parameters for usual pods (all users' pods) is not sending to
    kubernetes, it is treated as service port. So when we will get container
    list from kubernetes there will be no any 'hostPort' parameters.
    This function tries to restore that, so an user will see that parameters in
    client interface. 'hostPort' is stored in Pod's database config.
    If kubernetes will return 'hostPort' for some pods (it is explicitly set
    for internal service pods), then leave it as is.
    Matching of ports in ports lists will be made by 'containerPort' parameter.
    The function updates pod_containers items and return that changed list.

    """
    name_key = 'name'
    ports_key = 'ports'
    container_port_key = 'containerPort'
    host_port_key = 'hostPort'
    is_public_key = "isPublic"
    protocol_key = 'protocol'
    pod_conf = {item[name_key]: item for item in pod_containers}
    for db_container in db_containers:
        name = db_container[name_key]
        if name not in pod_conf:
            continue
        ports = pod_conf[name].get(ports_key)
        db_ports = db_container.get(ports_key)
        if not (ports and db_ports):
            continue
        container_ports_map = {
            item.get(container_port_key): item for item in ports
            if item.get(container_port_key)
        }
        for port in db_ports:
            container_port = port.get(container_port_key)
            src_port = container_ports_map.get(container_port)
            if not src_port:
                continue
            src_port[is_public_key] = port.get(is_public_key, False)
            if protocol_key in src_port:
                src_port[protocol_key] = src_port[protocol_key].lower()
            if src_port.get(host_port_key):
                continue
            if host_port_key in port:
                src_port[host_port_key] = port[host_port_key]
    return pod_containers


def restore_fake_volume_mounts(k8s_containers, kd_containers):
    """Just appends volumeMounts existing in KD and missed in k8s
    containers.
    """
    name_to_kd_containers = {item['name']: item for item in kd_containers}
    for container in k8s_containers:
        kd_container = name_to_kd_containers.get(container['name'], None)
        if kd_container is None:
            continue
        vol_mounts = container.get('volumeMounts', [])
        k8s_vm_names = {item['name'] for item in vol_mounts}
        for vm in kd_container.get('volumeMounts', []):
            if vm['name'] not in k8s_vm_names:
                vol_mounts.append(vm)
        if vol_mounts:
            container['volumeMounts'] = vol_mounts


def extract_secrets(containers):
    """Get set of secrets from list of containers."""
    secrets = set()  # each item is tuple: (username, password, full_registry)
    for container in containers:
        secret = container.pop('secret', None)
        if secret is not None:
            secrets.add((secret['username'], secret['password'],
                         Image(container['image']).full_registry))
    return secrets


def fix_relative_mount_paths(containers):
    """
    Convert relative mount paths in list of container into absolute ones.

    Relative mountPaths in docker are relative to the /.
    It's not documented and sometimes relative paths may cause
    bugs in kd or k8s (for now localStorage doesn't work in
    some cases). So, we convert relative path to the
    corresponding absolute path. In future docker may change
    the way how relative mountPaths treated,
    see https://github.com/docker/docker/issues/20988
    """
    for container in containers:
        for mount in container.get('volumeMounts') or []:
            mount['mountPath'] = path.abspath(
                path.join('/', mount['mountPath']))<|MERGE_RESOLUTION|>--- conflicted
+++ resolved
@@ -21,11 +21,7 @@
     PersistentDisk, PodIP, IPPool, Pod as DBPod, PersistentDiskStatuses)
 from ..usage.models import IpState
 from ..system_settings.models import SystemSettings
-<<<<<<< HEAD
-from ..utils import POD_STATUSES, atomic, update_dict
-=======
-from ..utils import POD_STATUSES, atomic, update_dict, send_event
->>>>>>> 127e7b3d
+from ..utils import POD_STATUSES, atomic, update_dict, send_event_to_user
 from ..settings import (KUBERDOCK_INTERNAL_USER, TRIAL_KUBES, KUBE_API_VERSION,
                         DEFAULT_REGISTRY, AWS)
 DOCKERHUB_INDEX = 'https://index.docker.io/v1/'
@@ -534,8 +530,7 @@
                 conf['public_aws'] = hostname
                 pod.set_dbconfig(conf)
                 if send:
-                    channel = 'user_{}'.format(pod.owner_id)
-                    send_event('pod:change', {'id': pod_id}, channel=channel)
+                    send_event_to_user('pod:change', {'id': pod_id}, pod.owner_id)
                 return hostname
 
     def _merge(self):
