import json
import paramiko
import pytz
from collections import defaultdict
from crypt import crypt
from datetime import datetime
from os import path
from uuid import uuid4

from celery.exceptions import MaxRetriesExceededError
from flask import current_app

import helpers
import ingress_resource
import licensing
import node_utils
import pod_domains
import podutils
import pstorage
from helpers import (
    KubeQuery, K8sSecretsClient, K8sSecretsBuilder, LocalService)
from images import Image
from kubedock.exceptions import (
    ContainerCommandExecutionError, NotFound,
    NoFreeIPs, NoSuitableNode, SubsystemtIsNotReadyError, ServicePodDumpError,
    CustomDomainIsNotReady)
from kubedock.kapi.lbpoll import get_service_provider
from network_policies import (
    allow_public_ports_policy,
    allow_same_user_policy,
    PUBLIC_PORT_POLICY_NAME
)
from node import Node as K8SNode
from node import NodeException
from pod import Pod
from .. import billing
from .. import dns_management
from .. import settings
from .. import utils
from ..core import ExclusiveLockContextManager, db
from ..domains.models import PodDomain
from ..exceptions import (
    APIError,
    InsufficientData,
    PodStartFailure,
    PublicAccessAssigningError,
    PVResizeFailed
)
from ..kd_celery import celery
from ..nodes.models import Node
from ..pods.models import (
    PersistentDisk, PodIP, IPPool, Pod as DBPod, PersistentDiskStatuses)
from ..system_settings import keys as settings_keys
from ..system_settings.models import SystemSettings
from ..usage.models import IpState
from ..utils import POD_STATUSES, NODE_STATUSES, KubeUtils

UNKNOWN_ADDRESS = 'Unknown'

# We use only 30 because useradd limits name to 32, and ssh client limits
# name only to 30 (may be this is configurable) so we use lowest possible
# This value is hardcoded in a few ssh-feature related scripts because they
# will be copied to each node at deploy stage
DIRECT_SSH_USERNAME_LEN = 30
DIRECT_SSH_ERROR = "Error retrieving ssh access, please contact administrator"


def _check_license():
    if not licensing.is_valid():
        raise APIError("Action forbidden. Please contact support.")


def _secrets_dict_to_list(d):
    """Takes secrets as dict and convert it to list of tuples.

    Result items has structure (username, password, registry).

    Input dict has following structure:
    {registry:
       {'auth':
          {'username': username,
           'password': password
          }
       },
       ...
    }
    """
    return [(v['auth']['username'], v['auth']['password'], k)
            for k, v in d.iteritems()]


def get_user_namespaces(user):
    return {pod.namespace for pod in user.pods if not pod.is_deleted}


class PodNotFound(APIError):
    message = 'Pod not found'
    status_code = 404


def _get_network_policy_api():
    """Returns KubeQuery object configured to send requests to k8s network
    policy API.
    """
    return KubeQuery(api_version=settings.KUBE_NP_API_VERSION,
                     base_url=settings.KUBE_NP_BASE_URL)


class PublicAccessType:
    PUBLIC_IP = 'public_ip'
    PUBLIC_AWS = 'public_aws'
    DOMAIN = 'domain'


class PodCollection(object):
    def __init__(self, owner=None):
        """
        :param owner: User model instance
        """
        # Original names of pods in k8s {'metadata': 'name'}
        # Pod class store it in 'sid' field, but here it will be replaced with
        # name of pod in replication controller.
        self.pod_names = None
        self.owner = owner
        self.k8squery = KubeQuery()
        namespaces = self._get_namespaces()
        self._get_pods(namespaces)
        self._merge()

    def _preprocess_new_pod(self, params, original_pod=None, skip_check=False):
        """
        Do some trivial checks and changes in new pod data.

        :param params: pod config
        :param original_pod: kapi-Pod object. Provide this if you need to check
            edit, not creation.
        :param skip_check: use it if you trust the source or need to break some
            rules (usually for kuberdock-internal)
        :returns: prepared pod config and list of secrets. Secret is
            a tuple(username, password, registry).
        """
        secrets = extract_secrets(params['containers'])
        if original_pod is not None:
            # use old secrets too, so user won't need to re-enter credentials
            secrets.update(self.get_secrets(original_pod).values())
        secrets = sorted(secrets)

        self._preprocess_containers(params['containers'], secrets, skip_check,
                                    original_pod=original_pod)

        params['owner'] = self.owner

        # TODO: AC-4126 preliminary check for:
        # there is alive node with desired Kube Type (done in validator, move?)
        # there is a free public IP (if required)
        # DNS management system is ok (if required)
        # ...
        if self.owner is not None:
            DBPod.check_name(params.get('name'), self.owner.id)

        return params, secrets

    def _preprocess_pod_dump(self, dump, skip_check=False):
        hidden_fields = ['node', 'podIP', 'status', 'db_status', 'k8s_status',
                         'service', 'serviceAccount', 'hostNetwork']

        pod_data = {k: v
                    for k, v in dump['pod_data'].iteritems()
                    if k not in hidden_fields}
        k8s_secrets = dump['k8s_secrets']
        # k8s_secrets has following structure
        # {secret_name:
        #   {registry:
        #     {'auth':
        #        {'username': username,
        #         'password': password
        #        }
        #     },
        #   ...
        #   }
        # }

        # flatten
        secrets = [s
                   for secret_name, secret_dict in k8s_secrets.iteritems()
                   for s in _secrets_dict_to_list(secret_dict)]

        containers = pod_data['containers']

        self._preprocess_containers(containers, secrets, skip_check)

        pod_data['owner'] = self.owner
        return pod_data, secrets

    def _preprocess_containers(self, containers, secrets, skip_check,
                               original_pod=None):
        fix_relative_mount_paths(containers)

        # TODO: with cerberus 0.10 use "default" normalization rule
        for container in containers:
            container.setdefault('sourceUrl',
                                 Image(container['image']).source_url)
            container.setdefault('kubes', 1)

        if not skip_check:
            if self.owner is not None:  # may not have an owner in dry-run
                self._check_trial(containers, original_pod=original_pod)
            Image.check_containers(containers, secrets)

    def _check_status(self, pod_data):
        billing_type = SystemSettings.get_by_name(
            settings_keys.BILLING_TYPE).lower()
        if billing_type != 'no billing' and self.owner.fix_price:
            # All pods created by fixed-price users initially must have
            # status "unpaid". Status may be changed later (using command
            # "set").
            pod_data['status'] = POD_STATUSES.unpaid

    @staticmethod
    def _preprocess_public_access(pod_data):
        """Preprocess public access parameters.

        Apply it to the new pods.
        """
        if pod_data.get('domain', None):
            pod_data['public_access_type'] = PublicAccessType.DOMAIN
            pod_data['base_domain'] = pod_data.pop('domain')
        else:
            if settings.AWS:
                pod_data['public_access_type'] = PublicAccessType.PUBLIC_AWS
            else:
                pod_data['public_access_type'] = PublicAccessType.PUBLIC_IP

    def _add_pod(self, data, secrets, skip_check, reuse_pv):
        self._preprocess_volumes(data)

        data['namespace'] = data['id'] = str(uuid4())
        data['sid'] = str(uuid4())  # TODO: do we really need this field?

        if not skip_check:
            self._check_status(data)

        data.setdefault('status', POD_STATUSES.stopped)

        pod = Pod(data)
        pod.check_name()

        # AC-3256 Fix.
        # Wrap {PD models}/{public IP}/{Pod creation} in a db inside
        # a single db transaction, i.e. if anything goes wrong - rollback.
        with utils.atomic():
            # create PD models in db and change volumes schema in config
            pod.compose_persistent(reuse_pv=reuse_pv)
            db_pod = self._save_pod(pod)

            if self.has_public_ports(data):
                if getattr(db_pod, 'public_ip', None):
                    pod.public_ip = db_pod.public_ip
                if getattr(db_pod, 'public_aws', None):
                    pod.public_aws = db_pod.public_aws
                if getattr(db_pod, 'domain', None):
                    pod.domain = db_pod.domain
            pod.forge_dockers()

        namespace = pod.namespace

        self._make_namespace(namespace)

        secret_ids = self._save_k8s_secrets(secrets, namespace)
        pod.secrets = secret_ids

        pod_config = db_pod.get_dbconfig()
        pod_config['secrets'] = pod.secrets
        # Update config
        db_pod.set_dbconfig(pod_config, save=True)
        return pod.as_dict()

    def add(self, params, skip_check=False, reuse_pv=True, dry_run=False):
        if self.owner is None and not dry_run:
            raise InsufficientData('Cannot create a pod without an owner')

        if not skip_check:
            _check_license()

        params, secrets = self._preprocess_new_pod(
            params, skip_check=skip_check)

        self._preprocess_public_access(params)

        if dry_run:
            return True

        return self._add_pod(params, secrets, skip_check, reuse_pv)

    def add_from_dump(self, dump, skip_check=False):
        if not skip_check:
            _check_license()

        pod_data, secrets = self._preprocess_pod_dump(dump, skip_check)

        return self._add_pod(pod_data, secrets, skip_check, reuse_pv=True)

    def _save_k8s_secrets(self, secrets, namespace):
        """Save secrets to k8s.
        :param secrets: List of tuple(username, password, registry)
        :param namespace: Namespace
        :return: List of secrets ids.
        """
        secrets_client = K8sSecretsClient(self.k8squery)
        secrets_builder = K8sSecretsBuilder

        secret_ids = []
        for secret in secrets:
            secret_data = secrets_builder.build_secret_data(*secret)
            secret_id = str(uuid4())

            try:
                secrets_client.create(secret_id, secret_data, namespace)
            except secrets_client.ErrorBase as e:
                raise APIError('Cannot save k8s secrets due to: %s'
                               % e.message)

            secret_ids.append(secret_id)
        return secret_ids

    def _preprocess_volumes(self, params):
        params.setdefault('volumes', [])
        persistent_volumes = [vol for vol in params['volumes']
                              if 'persistentDisk' in vol]
        is_compatible, pinned_node_name = \
            pstorage.STORAGE_CLASS.are_pod_volumes_compatible(
                persistent_volumes, self.owner.id, params)
        if not is_compatible:
            raise APIError("Invalid combination of persistent disks")
        if pinned_node_name is not None:
            params['node'] = pinned_node_name

    @utils.atomic(nested=False)
    def edit(self, original_pod, data, skip_check=False):
        """
        Preprocess and add new pod config in db.
        New config will be applied on the next manual restart.

        :param original_pod: kubedock.kapi.pod.Pod
        :param data: see command_pod_schema and edited_pod_config_schema
            in kubedock.validation
        """
        new_pod_data = data.get('edited_config')
        original_db_pod = DBPod.query.get(original_pod.id)
        original_db_pod_config = original_db_pod.get_dbconfig()

        if new_pod_data is None:
            original_db_pod.set_dbconfig(
                dict(original_db_pod_config, edited_config=None), save=False)
            original_pod.edited_config = None
            return original_pod.as_dict()

        data, secrets = self._preprocess_new_pod(
            new_pod_data, original_pod=original_pod, skip_check=skip_check)

        pod = Pod(dict(new_pod_data, **{
            key: original_db_pod_config[key]
            for key in ('namespace', 'id', 'sid')
            if key in original_db_pod_config}))
        # create PD models in db and change volumes schema in config
        pod.compose_persistent()

        # get old secrets, like mapping {secret: id-of-the-secret-in-k8s}
        exist = {v: k for k, v in self.get_secrets(original_pod).iteritems()}
        # create missing secrets in k8s and add IDs in config
        secrets_to_create = set(secrets) - set(exist.keys())
        new_ids = self._save_k8s_secrets(secrets_to_create, pod.namespace)
        pod.secrets = sorted(new_ids + exist.values())

        # add in kapi-Pod
        original_pod.edited_config = vars(pod).copy()
        original_pod.edited_config.pop('owner', None)
        # add in db-Pod config
        original_config = original_db_pod.get_dbconfig()
        original_config['edited_config'] = original_pod.edited_config
        original_db_pod.set_dbconfig(original_config, save=False)

        return original_pod.as_dict()

    def get_owned(self):
        return self._get_owned()

    def get(self, pod_id=None, as_json=True):
        if pod_id is None:
            pods = [p.as_dict() for p in self._get_owned()]
        else:
            pods = self._get_by_id(pod_id).as_dict()
        if as_json:
            return json.dumps(pods)
        return pods

    def dump(self, pod_id=None):
        """Get full information about pods.
        ATTENTION! Do not use it in methods allowed for user! It may contain
        secret information. FOR ADMINS ONLY!
        """
        if pod_id is None:
            return self._dump_all()
        else:
            return self._dump_one(pod_id)

    def _dump_all(self):
        if self.owner is None:
            rv = [pod.dump() for pod in self._get_owned()
                  if not pod.owner.is_internal()]
        else:
            # a little optimization. All pods have the same owner,
            # so check once
            if self.owner.is_internal():
                raise ServicePodDumpError
            rv = [pod.dump() for pod in self._get_owned()]
        return rv

    def _dump_one(self, pod_id):
        # check for internal user performed in the pod
        return self._get_by_id(pod_id).dump()

    def _get_by_id(self, pod_id):
        try:
            if self.owner is None:
                pod = (p for p in self._collection.values()
                       if p.id == pod_id).next()
            else:
                pod = (p for p in self._collection.values()
                       if p.id == pod_id and
                       p.owner.id == self.owner.id).next()
        except StopIteration:
            raise PodNotFound()
        return pod

    def _get_owned(self):
        """:rtype: list[Pod]"""
        if self.owner is None:
            pods = [p for p in self._collection.values()]
        else:
            owner_id = self.owner.id
            pods = [p for p in self._collection.values()
                    if p.owner.id == owner_id]
        return pods

    @staticmethod
    def has_public_ports(conf):
        """Returns true if pod has public ports"""
        for c in conf.get('containers', []):
            for port in c.get('ports', []):
                if port.get('isPublic', False):
                    return True
        return False

    @staticmethod
    def get_public_ports(conf):
        return [
            port
            for container in conf.get('containers', [])
            for port in container.get('ports', [])
            if port.get('isPublic', False)
        ]

    @staticmethod
    @utils.atomic()
    def _prepare_for_public_address(pod, config):
        """Prepare pod for Public IP assigning"""

        if not PodCollection.has_public_ports(config):
            pod.set_dbconfig(config, save=False)
            return

        access_type = config.get('public_access_type',
                                 PublicAccessType.PUBLIC_IP)

        if access_type == PublicAccessType.PUBLIC_IP:
            if not config.get('public_ip', None):
                IPPool.get_free_host(as_int=True)
                # 'true' indicates that this Pod needs Public IP to be assigned
                config['public_ip'] = pod.public_ip = 'true'

        elif access_type == PublicAccessType.PUBLIC_AWS:
            config.setdefault('public_aws', UNKNOWN_ADDRESS)

        elif access_type == PublicAccessType.DOMAIN:
            domain_name = (config.get('domain', None) or
                           config.get('base_domain'))
            if not domain_name:
                raise Exception(
                    'At least on of "domain" or "base_domain" must be set '
                    'when public_access_type is "domain". It seems like '
                    'there is some error')

            with utils.atomic(PublicAccessAssigningError(
                    details={'message': 'Error while getting Pod Domain'})):
                pod_domain, pod_domain_created = \
                    pod_domains.get_or_create_pod_domain(pod, domain_name)
                if pod_domain_created:
                    db.session.add(pod_domain)
            config['domain'] = pod.domain = str(pod_domain)

        else:
            _raise_unexpected_access_type(access_type)

        pod.set_dbconfig(config, save=False)

    @utils.atomic(nested=False)
    def _set_entry(self, pod, data):
        """Immediately set fields "status", "name", "postDescription",
         "unpaid" in DB."""
        db_pod = DBPod.query.get(pod.id)
        commandOptions = data['commandOptions']
        if commandOptions.get('status'):
            if pod.status in (POD_STATUSES.stopped, POD_STATUSES.unpaid):
                pod.status = db_pod.status  # only if not in k8s
                db_pod.status = commandOptions['status']
        if commandOptions.get('unpaid') is not None:
            if commandOptions['unpaid']:
                self.stop_unpaid(pod)
            else:
                db_pod.unpaid = False
                pod.set_status(POD_STATUSES.stopped, send_update=True,
                               force=True)
        if commandOptions.get('name'):
            pod.name = commandOptions['name']
            pod.check_name()
            db_pod.name = pod.name
        if 'postDescription' in commandOptions:
            pod.postDescription = commandOptions['postDescription']
            config = dict(db_pod.get_dbconfig(),
                          postDescription=pod.postDescription)
            db_pod.set_dbconfig(config, save=False)
        if commandOptions.get('custom_domain') is not None:
            custom_domain = commandOptions['custom_domain']
            certificate = commandOptions.get('certificate')
            self._set_custom_domain(pod, custom_domain, certificate)

        return pod.as_dict()

    @staticmethod
    @utils.atomic()
    def _remove_public_ip(pod_id=None, ip=None, force=False):
        """Free ip (remove PodIP from database and change pod config).

        Needed for suspend user feature. When user is suspended all his pods
        will be stopped and IP must be freed.
        We remove `public_ip` and `isPublic` flags, but mark that this pod had
        public IP (and public ports) before, to be able to "unsuspend" user
        without any damage to his pods.

        :param pod_id: pod id
        :param ip: ip as a string (u'1.2.3.4'), number (16909060),
            or PodIP instance
        """
        if not isinstance(ip, PodIP):
            query = PodIP.query
            if pod_id:
                query = query.filter_by(pod_id=pod_id)
            if ip:
                query = query.filter_by(ip_address=utils.ip2int(ip))
            ip = query.first()
            if ip is None:
                return
        elif ip.pod.id != pod_id:
            return

        # TODO: AC-1662 unbind ip from nodes and delete service
        pod = ip.pod
        pod_config = pod.get_dbconfig()
        pod_config['public_ip_before_freed'] = pod_config.pop('public_ip',
                                                              None)
        for container in pod_config['containers']:
            for port in container.get('ports', tuple()):
                port['isPublic_before_freed'] = port.pop('isPublic', None)
        pod.set_dbconfig(pod_config, save=False)

        network = IPPool.query.filter_by(network=ip.network).first()
        node = network.node
        if current_app.config['FIXED_IP_POOLS'] and node:
            try:
                K8SNode(
                    hostname=node.hostname
                ).increment_free_public_ip_count(1)
            except NodeException as e:
                if not force:
                    raise
                current_app.logger.debug(
                    "Cannot increment pubic IP count: {}".format(repr(e)))
        IpState.end(pod_id, ip.ip_address)
        db.session.delete(ip)

    @staticmethod
    @utils.atomic(nested=False)
    def unbind_publicIP(pod_id):
        """Temporary unbind publicIP, on next pod start publicIP will be
        reassigned. Unbinded publicIP saved in pod config as
        public_ip_before_freed.

        """
        ip = PodIP.query.filter_by(pod_id=pod_id).first()
        if ip is None:
            return

        pod = ip.pod
        pod_config = pod.get_dbconfig()
        if pod.status not in (POD_STATUSES.stopped, POD_STATUSES.unpaid):
            raise APIError("We can unbind ip only on stopped pod")
        pod_config['public_ip_before_freed'] = pod_config.pop('public_ip',
                                                              None)
        pod_config['public_ip'] = 'true'
        pod.set_dbconfig(pod_config, save=False)

        network = IPPool.query.filter_by(network=ip.network).first()
        node = network.node
        if current_app.config['FIXED_IP_POOLS'] and node:
            K8SNode(hostname=node.hostname).increment_free_public_ip_count(1)

        IpState.end(pod_id, ip.ip_address)
        db.session.delete(ip)
        utils.send_event_to_user('pod:change', {'id': pod_id}, pod.owner_id)

    @classmethod
    @utils.atomic()
    def _return_public_ip(cls, pod_id):
        """
        If pod had public IP, and it was removed, return it back to the pod.

        For more info see `_remove_public_ip` docs.
        """
        pod = DBPod.query.get(pod_id)
        pod_config = pod.get_dbconfig()

        if pod_config.pop('public_ip_before_freed', None) is None:
            return

        if pod_config.get('domain') is not None:
            return

        for container in pod_config['containers']:
            for port in container['ports']:
                port['isPublic'] = port.pop('isPublic_before_freed', None)
        cls._prepare_for_public_address(pod, pod_config)

    @utils.atomic()
    def _save_pod(self, obj, db_pod=None):
        """
        Save pod data to db.

        :param obj: kapi-Pod
        :param db_pod: update existing db-Pod
        """
        template_id = getattr(obj, 'kuberdock_template_id', None)
        template_version_id = getattr(
            obj, 'kuberdock_template_version_id', None)
        template_plan_name = getattr(obj, 'kuberdock_plan_name', None)
        status = getattr(obj, 'status', POD_STATUSES.stopped)
        excluded = (  # duplicates of model's fields
            'kuberdock_template_id', 'kuberdock_plan_name',
            'kuberdock_template_version_id',
            'owner', 'kube_type', 'status', 'id', 'name')
        data = {k: v for k, v in vars(obj).iteritems() if k not in excluded}
        if db_pod is None:
            db_pod = DBPod(name=obj.name, config=json.dumps(data), id=obj.id,
                           status=status, template_id=template_id,
                           template_version_id=template_version_id,
                           template_plan_name=template_plan_name,
                           kube_id=obj.kube_type, owner=self.owner)
            db.session.add(db_pod)
        else:
            db_pod.status = status
            db_pod.kube_id = obj.kube_type
            db_pod.owner = self.owner

        self._prepare_for_public_address(db_pod, data)
        return db_pod

    def update(self, pod_id, data):
        pod = self._get_by_id(pod_id)
        command = data.pop('command', None)
        if command is None:
            return
        dispatcher = {
            'start': self._start_pod,
            'synchronous_start': self._sync_start_pod,
            'stop': self._stop_pod,
            'redeploy': self._redeploy,
            'resize': self._resize_replicas,

            # NOTE: the next three commands may look similar, but they do
            #   completely defferent things. Maybe we need to rename some of
            #   them, or change outer logic to reduce differences to merge
            #   a few commands into one.

            # immediately update confing in db and k8s.ReplicationController
            # currently, it's used only for binding pod with LS to current node
            'change_config': self._change_pod_config,
            # immediately set DB data
            # currently, it's used for changing status, name, postDescription
            'set': self._set_entry,
            # add new pod config that will be applied after next manual restart
            'edit': self.edit,
            'unbind-ip': self._unbind_ip,
        }
        if command in dispatcher:
            return dispatcher[command](pod, data)
        podutils.raise_("Unknown command")

    def delete(self, pod_id, force=False):
        pod = self._get_by_id(pod_id)

        if pod.owner.username == settings.KUBERDOCK_INTERNAL_USER \
                and not force:
            podutils.raise_('Service pod cannot be removed', 400)

        pod.set_status(POD_STATUSES.deleting, send_update=True, force=True)

        PersistentDisk.free(pod.id)
        # we remove service also manually
        service_name = helpers.get_pod_config(pod.id, 'service')
        if service_name:
            rv = self.k8squery.delete(
                ['services', service_name], ns=pod.namespace
            )
            if not force:
                podutils.raise_if_failure(rv, "Could not remove a service")

        if hasattr(pod, 'public_ip'):
            self._remove_public_ip(pod_id=pod_id, force=force)
        if hasattr(pod, 'domain'):
            self._remove_pod_domain(pod_id=pod_id, pod_domain=pod.domain)

        self._drop_network_policies(pod.namespace, force=force)
        # all deleted asynchronously, now delete namespace, that will ensure
        # delete all content
        self._drop_namespace(pod.namespace, force=force)
        helpers.mark_pod_as_deleted(pod_id)

    @staticmethod
    def remove_custom_domain(pod_id, domain):
        db_pod = DBPod.query.get(pod_id)  # type: DBPod
        db_config = db_pod.get_dbconfig()  # type: dict

        ingress_resource.remove_custom_domain(
            db_pod.namespace, db_config['service'], db_config['containers'],
            domain)

        db_config.pop('custom_domain', None)
        db_pod.set_dbconfig(db_config, save=False)

    @staticmethod
    def add_custom_domain(pod_id, domain, certificate=None):
        if not pod_domains.validate_domain_reachability(domain):
            raise CustomDomainIsNotReady(domain)

        db_pod = DBPod.query.get(pod_id)  # type: DBPod
        db_config = db_pod.get_dbconfig()  # type: dict
        db_config['custom_domain'] = domain

        ingress_resource.add_custom_domain(
            db_pod.namespace, db_config['service'], db_config['containers'],
            domain, certificate)

        db_pod.set_dbconfig(db_config, save=False)

    @staticmethod
    def _remove_pod_domain(pod_id, pod_domain):
        """:type pod_domain: str"""
        record_type = 'CNAME' if current_app.config['AWS'] else 'A'
        ok, message = dns_management.delete_record(pod_domain, record_type)
        if not ok:
            current_app.logger.error(
                u'Failed to delete DNS record for pod "{}": {}'
                .format(pod_id, message))
            utils.send_event_to_role(
                'notify:error', {'message': message}, 'Admin')

        domain_name = pod_domain.split('.', 1)[0]

        db_pod_domain = PodDomain.query.filter_by(
            pod_id=pod_id, name=domain_name).first()  # type: PodDomain

        if not db_pod_domain:
            return

        base_domain = db_pod_domain.base_domain
        db.session.delete(db_pod_domain)
        db_pod = DBPod.query.get(pod_id)  # type: DBPod
        db_config = db_pod.get_dbconfig()  # type: dict
        db_config.pop('domain')
<<<<<<< HEAD
        db_config.pop('custom_domain', None)
        db_config.setdefault('base_domain', base_domain)
=======
        db_config.setdefault('base_domain', base_domain.name)
>>>>>>> 3e574bf5
        # ^^^ ensure for old-style db_config without this field
        db_pod.set_dbconfig(db_config, save=False)

    def check_updates(self, pod_id, container_name):
        """
        Check if image in registry differs from image in kubernetes

        :raise APIError: if pod not found or container not found in pod
            or image not found in registry
        """
        pod = self._get_by_id(pod_id)
        try:
            container = (c for c in pod.containers
                         if c['name'] == container_name).next()
        except StopIteration:
            raise APIError(
                'Container with id {0} not found'.format(container_name))
        image = container['image']
        image_id = container.get('imageID')
        if image_id is None:
            return False
        secrets = self.get_secrets(pod).values()
        image_id_in_registry = Image(image).get_id(secrets)
        if image_id_in_registry is None:
            raise APIError('Image not found in registry')
        return image_id != image_id_in_registry

    def update_container(self, pod_id, container_name):
        """
        Update container image by restarting the pod.

        :raise APIError: if pod not found or if pod is not running
        """
        pod = self._get_by_id(pod_id)
        self._stop_pod(pod, block=True)
        return self._start_pod(pod)

    def _make_namespace(self, namespace):
        data = self._get_namespace(namespace)
        if data is None:
            owner_repr = str(self.owner.id)
            config = {
                "kind": "Namespace",
                "apiVersion": settings.KUBE_API_VERSION,
                "metadata": {
                    "annotations": {
                        "net.alpha.kubernetes.io/network-isolation": "yes"
                    },
                    "labels": {
                        "kuberdock-user-uid": owner_repr
                    },
                    "name": namespace
                }
            }
            rv = self.k8squery.post(
                ['namespaces'], json.dumps(config), rest=True, ns=False)
            podutils.raise_if_failure(rv, "Could not add namespaces")

            # Add main ns policy
            _get_network_policy_api().post(
                ['networkpolicys'],
                json.dumps(allow_same_user_policy(owner_repr)),
                rest=True,
                ns=namespace,
            )

    @staticmethod
    def get_secrets(pod):
        """
        Retrieve from kubernetes all secrets attached to the pod.

        :param pod: kubedock.kapi.pod.Pod
        :returns: mapping of secrets name to (username, password, registry)
        """
        pod_secrets = pod.get_secrets()
        return {k: _secrets_dict_to_list(v)[0]
                for k, v in pod_secrets.iteritems()}

    def _get_namespace(self, namespace):
        data = self.k8squery.get(ns=namespace)
        failed, _ = podutils.is_failed_k8s_answer(data)
        if failed:
            return None
        return data

    def _get_namespaces(self):
        data = self.k8squery.get(['namespaces'], ns=False)
        podutils.raise_if_failure(data, "Could not get namespaces")
        namespaces = [i['metadata']['name'] for i in data.get('items', {})]
        if self.owner is None:
            return namespaces
        user_namespaces = get_user_namespaces(self.owner)
        return [ns for ns in namespaces if ns in user_namespaces]

    def _drop_namespace(self, namespace, force=False):
        rv = self.k8squery.delete(['namespaces', namespace], ns=False)
        if not force:
            podutils.raise_if_failure(
                rv, "Cannot delete namespace '{}'".format(namespace)
            )
        return rv

    @staticmethod
    def _drop_network_policies(namespace, force=False):
        """
        This should drop all network policies in provided namespace
        including special "public" policy
        """
        rv = _get_network_policy_api().delete(
            ['networkpolicys'], ns=namespace)
        if not force:
            podutils.raise_if_failure(
                rv, "Cannot delete NetworkPolicy for namespace: '{}'"
                    .format(namespace))

    def _get_replicas(self, name=None):
        # TODO: apply namespaces here
        replicas = []
        data = self.k8squery.get(['replicationControllers'])
        podutils.raise_if_failure(data, "Could not get replicas")

        for item in data['items']:
            try:
                replica_item = {
                    'id': item['uid'],
                    'sid': item['id'],
                    'replicas': item['currentState']['replicas'],
                    'replicaSelector': item['desiredState']['replicaSelector'],
                    'name': item['labels']['kuberdock-pod-uid']}

                if name is not None \
                        and replica_item['replicaSelector'] != name:
                    continue
                replicas.append(replica_item)
            except KeyError:
                pass
        return replicas

    def _get_pods(self, namespaces=None):
        # current_app.logger.debug(namespaces)
        if not hasattr(self, '_collection'):
            self._collection = {}
        pod_index = set()

        data = []
        replicas_data = []

        if namespaces:
            for namespace in namespaces:
                pods = self.k8squery.get(['pods'], ns=namespace)
                podutils.raise_if_failure(pods, "Could not get pods")
                data.extend(pods.get('items', {}))
                replicas = self.k8squery.get(
                    ['replicationcontrollers'], ns=namespace)
                podutils.raise_if_failure(replicas, "Could not get replicas")
                replicas_data.extend(replicas['items'])
        else:
            pods = self.k8squery.get(['pods'])
            podutils.raise_if_failure(pods, "Could not get pods")
            data.extend(pods.get('items', {}))
            replicas = self.k8squery.get(['replicationcontrollers'])
            podutils.raise_if_failure(replicas, "Could not get replicas")
            replicas_data.extend(replicas.get('items', {}))

        pod_names = defaultdict(set)

        for item in data:
            pod = Pod.populate(item)
            self.update_public_address(pod)
            pod_name = pod.sid

            for r in replicas_data:
                if self._is_related(item['metadata']['labels'],
                                    r['spec']['selector']):
                    # If replication controller manages more then one pod,
                    # _get_pods must return only one of them
                    # (we will filter by sid)
                    pod.sid = r['metadata']['name']
                    pod.replicas = r['spec']['replicas']
                    break
            else:
                pod.replicas = 1

            pod_names[pod.id, pod.namespace].add(pod_name)
            if pod.sid not in pod_index:
                self._collection[pod.id, pod.namespace] = pod
                pod_index.add(pod.sid)

        self.pod_names = pod_names

    def update_public_address(self, pod):
        """Check if public address not set and try to get it from
        services. Update public address if found one.
        """
        if settings.AWS:
            if getattr(pod, 'public_aws', UNKNOWN_ADDRESS) == UNKNOWN_ADDRESS:
                dns = get_service_provider().get_dns_by_pods(pod.id)
                if pod.id in dns:
                    set_public_address(dns[pod.id], pod.id)

    def _merge(self):
        """ Merge pods retrieved from kubernetes api with data from DB """
        db_pods = helpers.fetch_pods(users=True)
        for db_pod in db_pods:
            db_pod_config = json.loads(db_pod.config)
            namespace = db_pod.namespace

            # exists in DB only
            if (db_pod.id, namespace) not in self._collection:
                pod = Pod(db_pod_config)
                pod.id = db_pod.id
                # Now pod status 'stopping' is changed to 'stopped' only by
                # 'DELETED' event in listeners. If we have missed such event
                # for any reason, then the pod will be in status 'stopping'
                # forever. So, If we have met pod in DB with status 'stopping'
                # and this pod is absent in k8s, then set proper status
                # to DB record.
                if db_pod.status == POD_STATUSES.stopping:
                    pod.set_status(POD_STATUSES.stopped)
                pod.forge_dockers()
                self._collection[pod.id, namespace] = pod
            else:
                pod = self._collection[db_pod.id, namespace]
                pod.volumes_public = db_pod_config.get('volumes_public')
                pod.node = db_pod_config.get('node')
                pod.podIP = db_pod_config.get('podIP')
                pod.service = db_pod_config.get('service')
                pod.postDescription = db_pod_config.get('postDescription')
                pod.edited_config = db_pod_config.get('edited_config')
                pod.forbidSwitchingAppPackage = db_pod_config.get(
                    'forbidSwitchingAppPackage')
                pod.appLastUpdate = db_pod_config.get('appLastUpdate')
                pod.appCommands = db_pod_config.get('appCommands')

                pod.public_access_type = db_pod_config.get(
                    'public_access_type', PublicAccessType.PUBLIC_IP)
                if db_pod_config.get('public_ip'):
                    pod.public_ip = db_pod_config['public_ip']
                if db_pod_config.get('public_aws'):
                    pod.public_aws = db_pod_config['public_aws']
                if db_pod_config.get('domain'):
                    pod.domain = db_pod_config['domain']
                if db_pod_config.get('base_domain'):
                    pod.base_domain = db_pod_config['base_domain']
                if db_pod_config.get('custom_domain'):
                    pod.custom_domain = db_pod_config['custom_domain']

                pod.secrets = db_pod_config.get('secrets', [])
                a = pod.containers
                b = db_pod_config.get('containers')
                restore_fake_volume_mounts(a, b)
                pod.containers = podutils.merge_lists(a, b, 'name')
                restore_containers_host_ports_config(pod.containers, b)

            pod.name = db_pod.name
            pod.set_owner(db_pod.owner)
            pod.template_id = db_pod.template_id
            pod.template_version_id = db_pod.template_version_id
            pod.template_plan_name = db_pod.template_plan_name
            pod.kube_type = db_pod.kube_id
            pod.db_status = db_pod.status
            pod.direct_access = (json.loads(db_pod.direct_access)
                                 if db_pod.direct_access else None)

            if pod.db_status in (POD_STATUSES.preparing,
                                 POD_STATUSES.stopping,
                                 POD_STATUSES.deleting):
                # if we have one of those statuses in DB,
                # use it as common status
                pod.status = pod.db_status
            else:  # otherwise status in k8s is more important
                pod.status = pod.k8s_status or pod.db_status

            for container in pod.containers:
                if container.get('state', '') == 'terminated':
                    if container.get('exitCode') == 0:
                        container['state'] = 'succeeded'
                    else:
                        container['state'] = 'failed'
                container.pop('resources', None)
                kubes = container.get('kubes')
                if kubes:
                    container['limits'] = billing.repr_limits(kubes,
                                                              pod.kube_type)

    def _resize_replicas(self, pod, data):
        # FIXME: not working for now
        number = int(data.get('replicas', getattr(pod, 'replicas', 0)))
        replicas = self._get_replicas(pod.id)
        # TODO check replica numbers and compare to ones set in config
        for replica in replicas:
            rv = self.k8squery.put(
                ['replicationControllers', replica.get('id', '')],
                json.loads({'desiredState': {'replicas': number}}))
            podutils.raise_if_failure(rv, "Could not resize a replica")
        return len(replicas)

    @utils.atomic()
    def _apply_edit(self, pod, db_pod, db_config, internal_edit=True):
        if db_config.get('edited_config') is None:
            return pod, db_config

        old_pod = pod
        old_config = db_config
        new_config = db_config['edited_config']
        if not internal_edit:
            new_config['forbidSwitchingAppPackage'] = 'the pod was edited'
        fields_to_copy = ['podIP', 'service', 'postDescription', 'public_ip',
                          'public_aws', 'domain', 'base_domain',
                          'appVariables',
                          'custom_domain', 'public_access_type', 'certificate']
        for k in fields_to_copy:
            v = getattr(old_pod, k, None)
            if v is not None:
                new_config[k] = v
        updated_dt = datetime.utcnow().replace(tzinfo=pytz.UTC).isoformat()
        new_config['appLastUpdate'] = updated_dt

        # re-check images, PDs, etc.
        new_config, _ = self._preprocess_new_pod(
            new_config, original_pod=old_pod)

        pod = Pod(new_config)
        pod.id = db_pod.id
        pod.set_owner(db_pod.owner)
        update_service(pod)
        db_pod = self._save_pod(pod, db_pod=db_pod)
        pod.name = db_pod.name
        pod.kube_type = db_pod.kube_id
        pod.status = old_pod.status
        pod.forge_dockers()
        new_config = db_pod.get_dbconfig()
        self._update_public_access(pod, old_config, new_config)
        return pod, db_pod.get_dbconfig()

    def _update_public_access(self, pod, old_config, new_config):
        if old_config == new_config:
            return

        access_type = old_config.get('public_access_type',
                                     PublicAccessType.PUBLIC_IP)

        if access_type == PublicAccessType.PUBLIC_IP:
            self._update_public_ip(pod, old_config, new_config)

        elif access_type == PublicAccessType.PUBLIC_AWS:
            self._update_public_aws(pod, old_config, new_config)

        elif access_type == PublicAccessType.DOMAIN:
            self._update_domain(pod, old_config, new_config)

        else:
            _raise_unexpected_access_type(access_type)

    def _update_public_ip(self, pod, old_config, new_config):
        had_public_ports = self.has_public_ports(old_config)
        has_public_ports = self.has_public_ports(new_config)

        if had_public_ports and not has_public_ports:
            self._remove_public_ip(pod.id)
            pod.public_ip = None

    def _update_public_aws(self, pod, old_config, new_config):
        has_public_ports = self.has_public_ports(new_config)

        if not has_public_ports:
            pod.public_aws = None

    def _update_domain(self, pod, old_config, new_config):
        old_ports = {port.get('hostPort') or port['containerPort']: port
                     for port in self.get_public_ports(old_config)}
        new_ports = {port.get('hostPort') or port['containerPort']: port
                     for port in self.get_public_ports(new_config)}

        if old_ports == new_ports:
            # nothing changes
            pass

        elif not new_ports:
            # no opened ports
            client = ingress_resource.IngressResourceClient()
            client.remove_by_name(pod.namespace)
            self._remove_pod_domain(pod.id, pod.domain)
            pod.domain = None

        else:
            # ports changed, remove old ingress and create again
            client = ingress_resource.IngressResourceClient()
            client.remove_by_name(pod.namespace)
            # new ones will be created at prepare_and_run_pod(...)

    def _sync_start_pod(self, pod, data=None):
        if data is None:
            data = {'async-pod-create': False}
        else:
            data['async-pod-create'] = False
        return self._start_pod(pod, data=data)

    def _start_pod(self, pod, data=None):
        if data is None:
            data = {}

        command_options = data.get('commandOptions', {})
        db_pod = DBPod.query.get(pod.id)
        db_config = db_pod.get_dbconfig()
        if command_options.get('applyEdit'):
            internal_edit = command_options.get('internalEdit', False)
            pod, db_config = self._apply_edit(pod, db_pod, db_config,
                                              internal_edit=internal_edit)
            db.session.commit()

        async_pod_create = data.get('async-pod-create', True)

        if pod.status == POD_STATUSES.unpaid:
            raise APIError("Pod is unpaid, we can't run it")
        if pod.status in (POD_STATUSES.running, POD_STATUSES.pending,
                          POD_STATUSES.preparing):
            raise APIError("Pod is not stopped, we can't run it")
        if not self._node_available_for_pod(pod):
            raise NoSuitableNode()

        if hasattr(pod, 'domain'):
            self._handle_shared_ip(pod)

        if pod.status == POD_STATUSES.succeeded \
                or pod.status == POD_STATUSES.failed:
            self._stop_pod(pod, block=True)
        self._make_namespace(pod.namespace)

        pod.set_status(POD_STATUSES.preparing, send_update=True)

        if not current_app.config['FIXED_IP_POOLS']:
            self._assign_public_ip(pod, db_pod, db_config)
            # prepare_and_run_pod_task read config from db in async task
            # public_ip could not have time to save before read
            db.session.commit()

        if async_pod_create:
            prepare_and_run_pod_task.delay(pod, db_pod.id, db_config)
        else:
            prepare_and_run_pod(pod, db_pod, db_config)
        return pod.as_dict()

    def _handle_shared_ip(self, pod):
        ok, message = dns_management.is_domain_system_ready()
        if not ok:
            raise SubsystemtIsNotReadyError(
                message,
                response_message=u'Pod cannot be started, because DNS '
                                 u'management subsystem is misconfigured. '
                                 u'Please, contact administrator.'
            )
        custom_domain = getattr(pod, 'custom_domain', None)
        if custom_domain:
            if not pod_domains.validate_domain_reachability(custom_domain):
                raise CustomDomainIsNotReady(domain=custom_domain)

    def assign_public_ip(self, pod_id, node=None):
        """Returns assigned ip"""
        pod = self._get_by_id(pod_id)
        db_pod = DBPod.query.get(pod_id)  # type: DBPod
        if db_pod is None:
            raise Exception('Something goes wrong. Pod is present, but db_pod '
                            'is absent')
        db_conf = db_pod.get_dbconfig()
        return self._assign_public_ip(pod, db_pod, db_conf, node)

    @staticmethod
    def _assign_public_ip(pod, db_pod, db_config, node=None):
        """Returns assigned ip"""

        # @utils.atomic()  # atomic does not work
        def _assign(desired_ip, notify_on_change=False):
            """Try to assign desired IP to pod.

            If desired ip cannot be assigned, next available ip will be
            assigned and if notify_on_change is True then notifications will be
            sent to current user and pod's owner (can be the same one).

            Attention:
                Before call ensure that PodIP for specified pod is not present
                in db.
            """
            with ExclusiveLockContextManager(
                    'PodCollection._assing_public_ip',
                    blocking=True,
                    ttl=settings.PUBLIC_ACCESS_ASSIGNING_TIMEOUT) as lock:
                if not lock:
                    raise PublicAccessAssigningError(details={
                        'message': 'Timeout getting Public IP'
                    })

                ip_address = IPPool.get_free_host(as_int=True, node=node,
                                                  ip=desired_ip)

                if notify_on_change and ip_address != utils.ip2int(desired_ip):
                    # send event 'IP changed'
                    send_to_ids = {
                        KubeUtils.get_current_user().id,
                        pod.owner.id  # can be the same as current user
                    }
                    msg = ('Please, take into account that IP address of pod '
                           '{pod_name} was changed from {old_ip} to {new_ip}'
                           .format(pod_name=pod.name, old_ip=desired_ip,
                                   new_ip=utils.int2ip(ip_address)))
                    for user_id in send_to_ids:
                        utils.send_event_to_user(
                            event_name='notify:warning', data={'message': msg},
                            user_id=user_id)

                network = IPPool.get_network_by_ip(ip_address)

                pod_ip = PodIP.create(pod_id=pod.id, network=network.network,
                                      ip_address=ip_address)
                db.session.add(pod_ip)
                assigned_ip = str(pod_ip)
                pod.public_ip = assigned_ip
                IpState.start(pod.id, pod_ip)
                db_config['public_ip'] = assigned_ip
                db_pod.set_dbconfig(db_config)
                return assigned_ip

        try:
            pod_public_ip = getattr(pod, 'public_ip', None)

            if pod_public_ip is None:
                return

            if pod_public_ip == 'true':
                ip = db_config.get('public_ip_before_freed')
                rv = _assign(ip, notify_on_change=False)
            elif PodIP.filter_by(pod_id=pod.id).first() is None:
                # pod ip is specified but is not present in db
                rv = _assign(pod_public_ip, notify_on_change=True)
            else:
                current_app.logger.warning('PodIP %s is already allocated',
                                           pod_public_ip)
                rv = pod_public_ip

            return rv

        except (NoFreeIPs, PublicAccessAssigningError):
            pod.set_status(POD_STATUSES.stopped, send_update=True)
            raise
        except Exception:
            current_app.logger.exception('Failed to bind publicIP: %s', pod)
            pod.set_status(POD_STATUSES.stopped, send_update=True)
            raise

    @staticmethod
    def _stop_pod(pod, data=None, raise_=True, block=False):
        # Call PD release in all cases. If the pod was already stopped and PD's
        # were not released, then it will free them. If PD's already free, then
        # this call will do nothing.
        PersistentDisk.free(pod.id)
        if (pod.status in (POD_STATUSES.stopping, POD_STATUSES.preparing,) and
                pod.k8s_status is None):
            pod.set_status(POD_STATUSES.stopped, send_update=True)
            return pod.as_dict()
        elif pod.status not in (POD_STATUSES.stopped, POD_STATUSES.unpaid):
            if hasattr(pod, 'sid'):
                pod.set_status(POD_STATUSES.stopping, send_update=True)
                if block:
                    scale_replicationcontroller(pod.id)
                    pod = wait_pod_status(
                        pod.id, POD_STATUSES.stopped,
                        error_message=(
                            u'During restart, Pod "{0}" did not become '
                            u'stopped after a given timeout. It may become '
                            u'later.'.format(pod.name)))
                else:
                    scale_replicationcontroller_task.apply_async((pod.id,))

                # Remove ingresses if shared IP was used
                if hasattr(pod, 'domain'):
                    client = ingress_resource.IngressResourceClient()
                    client.remove_by_name(pod.namespace)

                return pod.as_dict()
                # FIXME: else: ??? (what if pod has no "sid"?)
        elif raise_:
            raise APIError('Pod is already stopped')

    def _change_pod_config(self, pod, data):
        db_config = helpers.get_pod_config(pod.id)
        utils.update_dict(db_config, data)
        helpers.replace_pod_config(pod, db_config)

        # get pod again after change
        pod = PodCollection()._get_by_id(pod.id)

        config = pod.prepare()
        rv = self.k8squery.put(
            ['replicationcontrollers', pod.sid], json.dumps(config),
            rest=True, ns=pod.namespace
        )
        podutils.raise_if_failure(rv, "Could not change '{0}' pod".format(
            pod.name.encode('ascii', 'replace')))
        return pod.as_dict()

    def patch_running_pod(self, pod_id, data,
                          replace_lists=False, restart=False):
        """Patches spec of pod in RC.
        :param data: data part of pod's spec
        :param replace_lists: if true then lists in spec will be fully
            replaced with lists in 'data'. If False, then  lists will be
            appended.
        :param restart: If True, then after patching RC pods will be killed,
            so the RC will restart pods with patched config. If False, then
            pods will not be restarted.
        :return: Pod.as_dict()
        """
        pod = PodCollection()._get_by_id(pod_id)
        rcdata = json.dumps({'spec': {'template': data}})
        rv = self.k8squery.patch(['replicationcontrollers', pod.sid], rcdata,
                                 ns=pod.namespace,
                                 replace_lists=replace_lists)
        podutils.raise_if_failure(rv, "Could not change '{0}' pod RC".format(
            pod.name.encode('ascii', 'replace')))
        # Delete running pods, so the RC will create new pods with updated
        # spec.
        if restart:
            names = self.pod_names.get((pod_id, pod.namespace), [])
            for name in names:
                rv = self.k8squery.delete(['pods', name], ns=pod.namespace)
                podutils.raise_if_failure(
                    rv,
                    "Could not change '{0}' pod".format(
                        pod.name.encode('ascii', 'replace'))
                )
        pod = PodCollection()._get_by_id(pod_id)
        return pod.as_dict()

    def _redeploy(self, pod, data):
        finish_redeploy.delay(pod.id, data)
        # return updated pod
        return PodCollection(owner=self.owner).get(pod.id, as_json=False)

    def exec_in_container(self, pod_id, container_name, command):
        k8s_pod = self._get_by_id(pod_id)
        ssh_access = getattr(k8s_pod, 'direct_access', None)
        if not ssh_access:
            raise ContainerCommandExecutionError(
                "Couldn't access the contianer")
        if container_name not in ssh_access['links']:
            raise NotFound('Container not found')
        username, host = ssh_access['links'][container_name].split('@', 1)

        ssh = paramiko.SSHClient()
        ssh.set_missing_host_key_policy(paramiko.AutoAddPolicy())
        try:
            ssh.connect(host, username=username, password=ssh_access['auth'],
                        timeout=10, look_for_keys=False, allow_agent=False)
        except Exception:
            raise ContainerCommandExecutionError(
                'Failed to connect to the container')
        try:
            _, o, _ = ssh.exec_command(command, timeout=20)
            exit_status = o.channel.recv_exit_status()
            result = o.read().strip('\n')
        except Exception:
            raise ContainerCommandExecutionError()
        return {'exitStatus': exit_status, 'result': result}

    def reset_direct_access_pass(self, pod_id, new_pass=None):
        """Change ssh password to `new_pass` if set, or generate new one.

        :param pod_id: id of pod
        :param new_pass: new pass to set or None to generate new one
        :return: direct_access dict. see :meth:`._direct_access`

        """
        pod = DBPod.filter_by(id=pod_id).first()
        if not pod:
            raise PodNotFound()
        return self._store_direct_access(pod, new_pass)

    def update_direct_access(self, pod):
        """Update direct access attribute to new one.
        Try to use exist password or generate new one.

        :param pod: kapi/pod object
        :return: direct_access dict. see :meth:`._direct_access`

        """
        origin_pass = None
        try:
            origin_pass = json.loads(pod.direct_access)['auth']
        except:
            pass
        return self._store_direct_access(pod, origin_pass)

    def _store_direct_access(self, pod, origin_pass=None, silent=False):
        """Store direct access attributes
        Call :meth:`._direct_access` and store returned attributes.

        :param pod: pod object
        :type pod: kapi/pod object
        :param origin_pass: pass this password to :meth:`._direct_access`
        :return: direct_access dict. see :meth:`._direct_access`

        """
        try:
            direct_access = self._direct_access(pod.id, origin_pass)
        except APIError as e:
            # Level is not error because it's maybe temporary problem on the
            # cluster (node reboot) and we don't want to receive all such
            # events in Sentry
            current_app.logger.warning(
                "Can't update direct access attributes: {}".format(e))
            return

        pod.direct_access = json.dumps(direct_access)
        pod.save()
        if not silent:
            utils.send_event_to_role('pod:change', {'id': pod.id}, 'Admin')
            utils.send_event_to_user('pod:change', {'id': pod.id},
                                     self.owner.id)
        return direct_access

    def _direct_access(self, pod_id, orig_pass=None):
        """
        Setup direct ssh access to all pod containers via creating special unix
        users with randomly generated secure password(one for all containers
        and updated on each call). "Not needed" users will be garbage collected
        by cron script on the node (hourly)

        :param pod_id: Id of desired running pod
        :param orig_pass: password to be used or None to generate new one
        :return: dict with key "auth" which contain generated password and key
                 key "links" with dict of "container_name":"user_name@node_ip"

        """
        k8s_pod = self._get_by_id(pod_id)
        if k8s_pod.status != POD_STATUSES.running:
            raise APIError('Pod is not running. SSH access is impossible')
        node = k8s_pod.hostIP
        if not node:
            raise APIError(
                'Pod is not assigned to node yet, please try later. '
                'SSH access is impossible')
        ssh, err = utils.ssh_connect(node)
        if err:
            # Level is not error because it's maybe temporary problem on the
            # cluster (node reboot) and we don't want to receive all such
            # events in Sentry
            current_app.logger.warning("Can't connect to node")
            raise APIError(DIRECT_SSH_ERROR)

        if not orig_pass:
            orig_pass = utils.randstr(30, secure=True)
        crypt_pass = crypt(orig_pass, utils.randstr(2, secure=True))
        node_external_ip = node_utils.get_external_node_ip(
            node, ssh, APIError(DIRECT_SSH_ERROR))

        clinks = {}
        for c in k8s_pod.containers:
            cname = c.get('name')
            cid = c.get('containerID')
            if not cid:
                clinks[cname] = 'Container is not running'
                continue
            cid = cid[:DIRECT_SSH_USERNAME_LEN]
            self._try_update_ssh_user(ssh, cid, crypt_pass)
            clinks[cname] = '{}@{}'.format(cid, node_external_ip)
        return {'links': clinks, 'auth': orig_pass}

    @staticmethod
    def _try_update_ssh_user(ssh_to_node, user, passwd):
        """
        Tries to update ssh-related unix user on then node. Creates this user
        if not exists
        :param ssh_to_node: already connected to node ssh object
        :param user: unix user name which is for now truncated container_id
        :param passwd: crypted password
        :return: None
        """
        # TODO this path also used in node_install.sh
        update_user_cmd = '/var/lib/kuberdock/scripts/kd-ssh-user-update.sh ' \
                          '{user} {password}'
        try:
            i, o, e = ssh_to_node.exec_command(
                update_user_cmd.format(user=user, password=passwd),
                timeout=20)
            exit_status = o.channel.recv_exit_status()
        except Exception as e:
            # May happens in case of connection lost during operation
            current_app.logger.warning(
                'Looks like connection error to the node: %s', e,
                exc_info=True)
            raise APIError(DIRECT_SSH_ERROR)
        if exit_status != 0:
            current_app.logger.error(
                "Can't update kd-ssh-user on the node. "
                "Exited with: {}, ({}, {})".format(
                    exit_status, i.read(), o.read()))
            raise APIError(DIRECT_SSH_ERROR)

    @staticmethod
    def _is_related(labels, selector):
        """
        Check that pod with labels is related to selector
        https://github.com/kubernetes/kubernetes/blob/master/docs/user-guide/
            labels.md#label-selectors
        """
        # TODO: what about Set-based selectors?
        if labels is None or selector is None:
            return False
        for key, value in selector.iteritems():
            if key not in labels or labels[key] != value:
                return False
        return True

    def _check_trial(self, containers, original_pod=None):
        if self.owner.is_trial():
            pods_collection = self.owner.pods
            if original_pod:
                pods_collection = pods_collection \
                    .filter(DBPod.id != original_pod.id)
            user_kubes = sum([pod.kubes for pod in pods_collection
                              if not pod.is_deleted])
            max_kubes_trial_user = int(
                SystemSettings.get_by_name(settings_keys.MAX_KUBES_TRIAL_USER)
                or 0
            )
            kubes_left = max_kubes_trial_user - user_kubes
            pod_kubes = sum(c['kubes'] for c in containers)
            if pod_kubes > kubes_left:
                podutils.raise_(
                    'Trial User limit is exceeded. '
                    'Kubes available for you: {0}'.format(kubes_left)
                )

    def _node_available_for_pod(self, pod):
        """
        Check if there is an available node for the pod.

        In case of a pinned node make sure the node is running, otherwise
        check if any node with a required kube type is running.

        The check is skipped for service pods.

        :param pod: A pod to check.
        :type pod: kubedock.kapi.pod.Pod
        :returns: True or False
        :rtype: bool
        """
        dbPod = DBPod.query.get(pod.id)
        if dbPod.is_service_pod:
            return True

        # Check the case of a pinned node
        node_hostname = dbPod.pinned_node
        if node_hostname is not None:
            k8snode = Node.get_by_name(node_hostname)
            return node_utils.node_status_running(k8snode)

        nodes_list = node_utils.get_nodes_collection(kube_type=pod.kube_type)
        running_nodes = [node for node in nodes_list
                         if node['status'] == NODE_STATUSES.running]
        return len(running_nodes) > 0

    def _unbind_ip(self, pod, data=None):
        self.unbind_publicIP(pod.id)

    @classmethod
    def stop_unpaid(cls, pod, block=False):
        DBPod.query.filter_by(id=pod.id).update({'unpaid': True})
        if pod.status == POD_STATUSES.unpaid:
            return
        if pod.status == POD_STATUSES.stopped:
            pod.set_status(POD_STATUSES.unpaid, send_update=True)
            return
        PodCollection._stop_pod(pod, raise_=False, block=block)
        db.session.flush()

    def _set_custom_domain(self, pod, domain, certificate=None):
        if not pod_domains.validate_domain_reachability(domain):
            raise CustomDomainIsNotReady(domain)
        if getattr(pod, 'custom_domain', None):
            self.remove_custom_domain(pod.id, pod.custom_domain)
        self.add_custom_domain(pod.id, domain, certificate)
        pod.custom_domain = domain
        app_commands = getattr(pod, 'appCommands', None)
        if app_commands and app_commands.get('changeDomain'):
            command = app_commands['changeDomain']
            if command['type'] == 'execInContainer':
                self.exec_in_container(
                    pod.id, command['container'],
                    "DOMAIN='{}' {}".format(domain, command['command']))


def _raise_unexpected_access_type(access_type):
    raise Exception('Unexpected public access type: %s' % access_type)


def _check_if_domain_system_ready():
    ready, message = dns_management.is_domain_system_ready()
    if not ready:
        raise SubsystemtIsNotReadyError(
            u'Trying to use domain for pod, while DNS is '
            u'misconfigured: {}'.format(message),
            response_message=(
                u'DNS management system is misconfigured. '
                u'Please, contact administrator.')
        )


def wait_pod_status(pod_id, wait_status, interval=1, max_retries=120,
                    error_message=None):
    """Keeps polling k8s api until pod status becomes as given"""

    def check_status():
        # we need a fresh status
        db.session.expire(DBPod.query.get(pod_id), ['status'])
        db_pod = db.session.query(DBPod).get(pod_id)
        pod = PodCollection()._get_by_id(pod_id)
        current_app.logger.debug(
            'Current pod status: {}, {}, wait for {}, pod_id: {}'.format(
                pod.status, db_pod.status, wait_status, pod_id))
        if pod.status == wait_status:
            return pod

    return utils.retry(
        check_status, interval, max_retries,
        APIError(error_message or (
            "Pod {0} did not become {1} after a given timeout. "
            "It may become later.".format(pod_id, wait_status)))
    )


@celery.task(bind=True, default_retry_delay=1, max_retries=10)
def wait_for_rescaling_task(self, pod, size):
    rc = get_replicationcontroller(pod.namespace, pod.sid)
    if rc['status']['replicas'] != size:
        try:
            self.retry()
        except MaxRetriesExceededError:
            current_app.logger.error("Can't scale rc: max retries exceeded")


def scale_replicationcontroller(pod_id, size=0):
    """Set new replicas size and wait until replication controller increase or
    decrease real number of pods or max retries exceed
    """
    pc = PodCollection()
    pod = pc._get_by_id(pod_id)
    data = json.dumps({'spec': {'replicas': size}})
    rc = pc.k8squery.patch(
        ['replicationcontrollers', pod.sid], data, ns=pod.namespace)
    podutils.raise_if_failure(rc, "Couldn't set replicas to {}".format(size))

    if rc['status']['replicas'] != size:
        wait_for_rescaling_task.apply_async((pod, size))


@celery.task(ignore_results=True)
def scale_replicationcontroller_task(*args, **kwargs):
    scale_replicationcontroller(*args, **kwargs)


@celery.task(ignore_results=True)
def finish_redeploy(pod_id, data, start=True):
    db_pod = DBPod.query.get(pod_id)
    pod_collection = PodCollection(db_pod.owner)
    pod = pod_collection._get_by_id(pod_id)
    try:
        pod_collection._stop_pod(pod, block=True, raise_=False)
    except APIError as e:
        utils.send_event_to_user('notify:error', {'message': e.message},
                                 db_pod.owner_id)
        utils.send_event_to_role('notify:error', {'message': e.message},
                                 'Admin')
        return

    command_options = data.get('commandOptions') or {}
    if command_options.get('wipeOut'):
        for volume in pod.volumes_public:
            pd = volume.get('persistentDisk')
            if pd:
                pd = PersistentDisk.get_all_query().filter(
                    PersistentDisk.name == pd['pdName']
                ).first()
                pstorage.delete_drive_by_id(pd.id)

    if start:  # start updated pod
        PodCollection(db_pod.owner).update(
            pod_id,
            {
                # already in celery, use the same task, sync
                'command': 'synchronous_start',
                'commandOptions': command_options
            })


def restore_containers_host_ports_config(pod_containers, db_containers):
    """Updates 'hostPort' parameters in ports list of containers list.
    This parameters for usual pods (all users' pods) is not sending to
    kubernetes, it is treated as service port. So when we will get container
    list from kubernetes there will be no any 'hostPort' parameters.
    This function tries to restore that, so an user will see that parameters in
    client interface. 'hostPort' is stored in Pod's database config.
    If kubernetes will return 'hostPort' for some pods (it is explicitly set
    for internal service pods), then leave it as is.
    Matching of ports in ports lists will be made by 'containerPort' parameter.
    The function updates pod_containers items and return that changed list.

    """
    name_key = 'name'
    ports_key = 'ports'
    container_port_key = 'containerPort'
    host_port_key = 'hostPort'
    is_public_key = "isPublic"
    protocol_key = 'protocol'
    pod_conf = {item[name_key]: item for item in pod_containers}
    for db_container in db_containers:
        name = db_container[name_key]
        if name not in pod_conf:
            continue
        ports = pod_conf[name].get(ports_key)
        db_ports = db_container.get(ports_key)
        if not (ports and db_ports):
            continue
        container_ports_map = {
            item.get(container_port_key): item
            for item in ports if item.get(container_port_key)
        }
        for port in db_ports:
            container_port = port.get(container_port_key)
            src_port = container_ports_map.get(container_port)
            if not src_port:
                continue
            src_port[is_public_key] = port.get(is_public_key, False)
            if protocol_key in src_port:
                src_port[protocol_key] = src_port[protocol_key].lower()
            if src_port.get(host_port_key):
                continue
            if host_port_key in port:
                src_port[host_port_key] = port[host_port_key]
    return pod_containers


def restore_fake_volume_mounts(k8s_containers, kd_containers):
    """Just appends volumeMounts existing in KD and missed in k8s
    containers.
    """
    name_to_kd_containers = {item['name']: item for item in kd_containers}
    for container in k8s_containers:
        kd_container = name_to_kd_containers.get(container['name'], None)
        if kd_container is None:
            continue
        vol_mounts = container.get('volumeMounts', [])
        k8s_vm_names = {item['name'] for item in vol_mounts}
        for vm in kd_container.get('volumeMounts', []):
            if vm['name'] not in k8s_vm_names:
                vol_mounts.append(vm)
        if vol_mounts:
            container['volumeMounts'] = vol_mounts


def extract_secrets(containers):
    """Get set of secrets from list of containers."""
    secrets = set()  # each item is tuple: (username, password, full_registry)
    for container in containers:
        secret = container.pop('secret', None)
        if secret is not None:
            secrets.add((secret['username'], secret['password'],
                         Image(container['image']).full_registry))
    return secrets


def fix_relative_mount_paths(containers):
    """
    Convert relative mount paths in list of container into absolute ones.

    Relative mountPaths in docker are relative to the /.
    It's not documented and sometimes relative paths may cause
    bugs in kd or k8s (for now localStorage doesn't work in
    some cases). So, we convert relative path to the
    corresponding absolute path. In future docker may change
    the way how relative mountPaths treated,
    see https://github.com/docker/docker/issues/20988
    """
    for container in containers:
        for mount in container.get('volumeMounts') or []:
            mount['mountPath'] = path.abspath(
                path.join('/', mount['mountPath']))


@celery.task(ignore_results=True)
def prepare_and_run_pod_task(pod, pod_id, db_config):
    db_pod = DBPod.query.get(pod_id)
    return prepare_and_run_pod(pod, db_pod, db_config)


def prepare_and_run_pod(pod, db_pod, db_config):
    try:
        _process_persistent_volumes(pod, db_config.get('volumes', []))

        local_svc, _ = run_service(pod)
        if local_svc:
            db_config['service'] = pod.service = local_svc['metadata']['name']
            db_config['podIP'] = LocalService().get_clusterIP(local_svc)

        try:
            helpers.replace_pod_config(pod, db_config)
        except Exception:
            raise PodStartFailure('Error saving Pod config to Database')

        config = pod.prepare()
        k8squery = KubeQuery()
        if not _try_to_update_existing_rc(pod, config):
            rc = k8squery.post(['replicationcontrollers'],
                               json.dumps(config), ns=pod.namespace, rest=True)
            err_msg = "Could not start '{0}' pod".format(
                pod.name.encode('ascii', 'replace'))

            podutils.raise_if_failure(
                rc,
                message=err_msg,
                api_error=PodStartFailure(message=err_msg)
            )

        for container in pod.containers:
            # TODO: create CONTAINER_STATUSES
            container['state'] = POD_STATUSES.pending

        if hasattr(pod, 'domain') and PodCollection.has_public_ports(
                db_config):
            # In AWS case we use a CNAME record - pod.domain -> ELB DNS name
            if current_app.config['AWS']:
                ok, message = dns_management.create_or_update_record(
                    pod.domain, 'CNAME')
            else:
                ok, message = dns_management.create_or_update_record(
                    pod.domain, 'A')
            if ok:
                custom_domain = getattr(pod, 'custom_domain', None)
                ok, message = ingress_resource.create_ingress(
                    pod.containers, pod.namespace, pod.service, pod.domain,
                    custom_domain,
                    pod.certificate)
            if not ok:
                msg = u'Failed to run pod with domain "{}": {}'
                utils.send_event_to_role(
                    'notify:error',
                    {'message': msg.format(pod.domain, message)}, 'Admin')
                # "pod stop" will be called below
                raise APIError(
                    u'Failed to create DNS record for pod "{}". '
                    u'Please, contact administrator'.format(pod.name))
    except Exception as err:
        current_app.logger.exception('Failed to run pod: %s', pod)
        # We have to stop pod here to release all the things that was allocated
        # during partial start
        pods = PodCollection()
        pods.update(pod.id, {'command': 'stop'})
        # If we forget to do commit here all Pod's status changes will be lost
        # with rollback on raise as well as other changes related to
        # "teardown" part like releasing of PDs
        db.session.commit()
        if isinstance(err, APIError):
            # We need to update db_pod in case if the pod status was changed
            # since the last retrieval from DB
            db.session.refresh(db_pod)
            if isinstance(err, PodStartFailure):
                err_msg = u'{}. Please, contact administrator.'.format(err)
            else:
                err_msg = err.message
            if not db_pod.is_deleted:
                utils.send_event_to_user(
                    'notify:error', {'message': err_msg},
                    db_pod.owner_id)
        raise
    pod.set_status(POD_STATUSES.pending, send_update=True)
    return pod.as_dict()


def update_service(pod):
    """Update pod services to new port configuration in pod.
    Patch services if ports changed, delete services if ports deleted.
    If no service already exist, then do nothing, because all services
    will be created on pod start in method run_service

    """
    ports, public_ports = get_ports(pod)
    local_svc = update_local_ports(pod.id, ports)
    if local_svc is None:
        pod.service = None
    public_svc = update_public_ports(pod.id, pod.namespace,
                                     public_ports, pod.owner)
    if public_svc is None:
        pod.public_aws = None


def update_public_ports(pod_id, namespace, ports, owner):
    svc_provider = get_service_provider()
    services = svc_provider.get_by_pods(pod_id)
    if services and services[pod_id]:
        svc = services[pod_id]
        public_svc = svc_provider.update_ports(svc, ports)
        if public_svc is None:
            del_public_ports_policy(namespace)
        else:
            set_public_ports_policy(namespace, ports, owner)
        return public_svc


def update_local_ports(pod_id, ports):
    local_provider = LocalService()
    services = local_provider.get_by_pods(pod_id)
    if services and services[pod_id]:
        svc = services[pod_id]
        return local_provider.update_ports(svc, ports)


def get_ports(pod):
    """Return tuple with local and public ports lists
    Args:
        pod (str): kapi/Pod object
    Return: tuple with two lists of local and public ports
    each port is dict with fields: name, port, protocol, targetPort

    """
    ports = []
    public_ports = []
    for ci, c in enumerate(getattr(pod, 'containers', [])):
        for pi, p in enumerate(c.get('ports', [])):
            host_port = p.get('hostPort', None) or p.get('containerPort')
            port_name = 'c{0}-p{1}'.format(ci, pi)
            ports.append({
                "name": port_name,
                "port": host_port,
                "protocol": p.get('protocol', 'TCP').upper(),
                "targetPort": p.get('containerPort')})
            if p.get('isPublic', False):
                public_ports.append({
                    "name": port_name,
                    "port": host_port,
                    "protocol": p.get('protocol', 'TCP').upper(),
                    "targetPort": p.get('containerPort')})
    return ports, public_ports


def run_service(pod):
    """Run all required services for pod, if such services not exist already
    Args:
        pod: kapi/Pod object
    Returns:
        tuple with local and public services
        or None if service allready exist on not needed

    """
    resolve = getattr(pod, 'kuberdock_resolve', [])
    ports, public_ports = get_ports(pod)
    publicIP = getattr(pod, 'public_ip', None)
    if publicIP == 'true':
        publicIP = None
    public_svc = ingress_public_ports(pod.id, pod.namespace,
                                      public_ports, pod.owner, publicIP)
    cluster_ip = getattr(pod, 'podIP', None)
    local_svc = ingress_local_ports(pod.id, pod.namespace, ports,
                                    resolve, cluster_ip)
    return local_svc, public_svc


def ingress_local_ports(pod_id, namespace, ports,
                        resolve=None, cluster_ip=None):
    """Ingress local ports to service
    :param: pod_id: pod id
    :param: namespace: pod namespace
    :param: ports: list of ports to ingress, see get_ports
    :param: cluster_ip: cluster_ip to use in service. Optional.

    """
    local_svc = LocalService()
    services = local_svc.get_by_pods(pod_id)
    if not services and ports:
        service = local_svc.get_template(pod_id, ports, resolve)
        service = local_svc.set_clusterIP(service, cluster_ip)
        rv = local_svc.post(service, namespace)
        podutils.raise_if_failure(rv, "Could not ingress local ports")
        return rv


def ingress_public_ports(pod_id, namespace, ports, owner, publicIP=None):
    """Ingress public ports with cloudprovider specific methods
    :param pod_id: pod id
    :param namespace: pod namespace
    :param ports: list of ports to ingress, see get_ports
    :param owner: pod owner
    :param publicIP: publicIP to ingress. Optional.

    """
    svc = get_service_provider()
    services = svc.get_by_pods(pod_id)
    if not services and ports:
        service = svc.get_template(pod_id, ports)
        if not settings.AWS:
            service = svc.set_publicIP(service, publicIP)
        rv = svc.post(service, namespace)
        podutils.raise_if_failure(rv, "Could not ingress public ports")
        set_public_ports_policy(namespace, ports, owner)
        return rv


def set_public_address(hostname, pod_id, send=False):
    """Update hostname in DB and send event
    """
    pod = DBPod.query.get(pod_id)
    conf = pod.get_dbconfig()
    conf['public_aws'] = hostname
    pod.set_dbconfig(conf)
    if send:
        utils.send_event_to_user('pod:change', {'id': pod_id}, pod.owner_id)
    return hostname


def _process_persistent_volumes(pod, volumes):
    """
    Processes preliminary persistent volume routines (create, attach, mkfs)
    :param pod: object -> a Pod instance
    :param volumes: list -> list of volumes
    """
    # extract PDs from volumes
    drives = {}
    for v in volumes:
        storage_cls = pstorage.get_storage_class_by_volume_info(v)
        if storage_cls is None:
            continue
        storage = storage_cls()
        info = storage.extract_volume_info(v)
        drive_name = info.get('drive_name')
        if drive_name is None:
            raise APIError("Got no drive name")

        persistent_disk = PersistentDisk.filter_by(
            drive_name=drive_name
        ).first()
        if persistent_disk is None:
            raise APIError('Persistent Disk {0} not found'.format(drive_name),
                           404)
        drives[drive_name] = (storage, persistent_disk, v['name'])
        if persistent_disk.state == PersistentDiskStatuses.TODELETE:
            # This status means that the drive is in deleting process now.
            # We can't be sure that drive exists or has been deleted at the
            # moment of starting pod.
            raise APIError(
                'Persistent drive "{}" is deleting now. '
                'Wait some time and try again later'.format(
                    persistent_disk.name
                )
            )
        if persistent_disk.state != PersistentDiskStatuses.CREATED:
            persistent_disk.state = PersistentDiskStatuses.PENDING
    if not drives:
        return

    # check that pod can use all of them
    now_taken, taken_by_another_pod = PersistentDisk.take(
        pod.id, drives.keys()
    )
    # Flag points that persistent drives, binded on previous step, must be
    # unbind before exit.
    free_on_exit = False
    try:
        if taken_by_another_pod:
            free_on_exit = True

            def make_msg(item):
                return u'PD: {0}, Pod: {1}'.format(item.name, item.pod.name)

            raise APIError(
                u'For now two pods cannot share one Persistent Disk. '
                u'{0}. Stop these pods before starting this one.'.format(
                    '; '.join(make_msg(item) for item in taken_by_another_pod))
            )

        # prepare drives
        try:
            for drive_name, (storage,
                             persistent_disk,
                             pv_name) in drives.iteritems():
                storage.create(persistent_disk)
                vid = storage.makefs(persistent_disk)
                persistent_disk.state = PersistentDiskStatuses.CREATED
                pod._update_volume_path(pv_name, vid)
        except:
            # free already taken drives in case of exception
            free_on_exit = True
            raise
    finally:
        if free_on_exit and now_taken:
            PersistentDisk.free_drives([d.drive_name for d in now_taken])


def _try_to_update_existing_rc(pod, config):
    """
    Try to update existing replication controller.
    :param pod: pod to be updated
    :param config: updated config for pod
    :type pod: kubedock.kapi.pod.Pod
    :type config: dict
    :returns: True/False on success/failure
    :rtype: boolean
    """
    k8squery = KubeQuery()
    rc = k8squery.get(['replicationcontrollers', pod.sid], ns=pod.namespace)
    failed, _ = podutils.is_failed_k8s_answer(rc)
    if failed:
        return False
    rc = k8squery.put(['replicationcontrollers', pod.sid],
                      json.dumps(config), ns=pod.namespace, rest=True)
    failed, _ = podutils.is_failed_k8s_answer(rc)
    return not failed


def get_replicationcontroller(namespace, name):
    rc = KubeQuery().get(['replicationcontrollers', name], ns=namespace)
    podutils.raise_if_failure(rc, "Couldn't find Replication Controller")
    return rc


def set_public_ports_policy(namespace, ports, owner):
    """
    Add/Update Network Policy for Public Ports
    :param namespace: pod namespace
    :param ports: list of public ports
    :param owner: pod owner
    """
    del_public_ports_policy(namespace)
    _get_network_policy_api().post(
        ['networkpolicys'],
        json.dumps(allow_public_ports_policy(ports, owner)),
        rest=True,
        ns=namespace,
    )


def del_public_ports_policy(namespace):
    """
    Remove Network Policy for Public Ports
    :param namespace: pod namespace
    """
    _get_network_policy_api().delete(
        ['networkpolicys', PUBLIC_PORT_POLICY_NAME],
        ns=namespace,
    )


def change_pv_size(persistent_disk_id, new_size, dry_run=False):
    max_size = int(
        SystemSettings.get_by_name(settings_keys.PERSISTENT_DISK_MAX_SIZE)
        or 0
    )
    if max_size and max_size < new_size:
        raise PVResizeFailed(
            'Volume size can not be greater than {} Gb'.format(max_size)
        )
    storage = pstorage.STORAGE_CLASS()
    ok, changed_pod_ids = storage.resize_pv(persistent_disk_id, new_size,
                                            dry_run=dry_run)
    if dry_run or not (ok and changed_pod_ids):
        return ok, changed_pod_ids
    pc = PodCollection()
    for pod_id, restart_required in changed_pod_ids:
        # Check RC for the pod already exists, if it is not, then skip
        # updating
        pod = pc._get_by_id(pod_id)
        rc = KubeQuery().get(
            ['replicationcontrollers', pod.sid], ns=pod.namespace
        )
        failed, _ = podutils.is_failed_k8s_answer(rc)
        if failed:
            continue
        pod = DBPod.query.filter(DBPod.id == pod_id).first()
        config = pod.get_dbconfig()
        volumes = config.get('volumes', [])
        annotations = [vol.pop('annotation') for vol in volumes]
        pc.patch_running_pod(
            pod_id,
            {
                'metadata': {
                    'annotations': {
                        'kuberdock-volume-annotations': json.dumps(annotations)
                    }
                },
            },
            replace_lists=True,
            restart=restart_required
        )
    return ok, changed_pod_ids


@celery.task(ignore_result=True)
def pod_set_unpaid_state_task():
    q = DBPod.query.filter(DBPod.unpaid.is_(True),
                           DBPod.status.notin_([POD_STATUSES.stopping,
                                                POD_STATUSES.deleted,
                                                POD_STATUSES.unpaid]))
    for db_pod in q:
        PodCollection.stop_unpaid(PodCollection()._get_by_id(db_pod.id))<|MERGE_RESOLUTION|>--- conflicted
+++ resolved
@@ -787,12 +787,8 @@
         db_pod = DBPod.query.get(pod_id)  # type: DBPod
         db_config = db_pod.get_dbconfig()  # type: dict
         db_config.pop('domain')
-<<<<<<< HEAD
         db_config.pop('custom_domain', None)
-        db_config.setdefault('base_domain', base_domain)
-=======
         db_config.setdefault('base_domain', base_domain.name)
->>>>>>> 3e574bf5
         # ^^^ ensure for old-style db_config without this field
         db_pod.set_dbconfig(db_config, save=False)
 
