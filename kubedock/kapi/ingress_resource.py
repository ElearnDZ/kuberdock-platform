--- conflicted
+++ resolved
@@ -340,8 +340,6 @@
     resource.add_http_rule(domain, service)
     client.update_or_create(resource)
 
-    resource.add_http_rule(domain, service)
-
 def remove_custom_domain(namespace, service, containers, domain):
     """Removes a user provided domain from existin ingress resource
     Containers param is used do determine if we should enable TLS or not
@@ -353,19 +351,5 @@
     elif http:
         name = 'http-{}'.format(domain)
 
-<<<<<<< HEAD
-=======
-def remove_custom_domain(namespace, service, containers, domain):
-    """Removes a user provided domain from existin ingress resource
-    Containers param is used do determine if we should enable TLS or not
-    """
-    http, https = get_required_protocols(containers)
-
-    if https:
-        name = 'https-{}'.format(domain)
-    elif http:
-        name = 'http-{}'.format(domain)
-
->>>>>>> a351fa05
     client = IngressResourceClient()
     client.remove_by_name(namespace, name)