<!DOCTYPE html>
<html lang="en">
    <head>
        <title>{{ name }}</title>
        <meta charset="utf8">
        <meta http-equiv="X-UA-Compatible" content="IE=edge"/>
        <meta name="viewport" content="width=device-width, initial-scale=1"/>

        <link rel="shortcut icon" href="{{ url_for('static', filename='img/favicon.ico') }}" type="image/x-icon" />
        <script src="{{ url_for('static', filename='js/lib/bbCodeParser.min.js') }}" type="text/javascript"></script>
        <script src="{{ url_for('static', filename='js/lib/js-yaml.min.js') }}" type="text/javascript"></script>
        <script src="{{ url_for('static', filename='js/PA.js') }}" type="text/javascript"></script>
{#
        <link rel="stylesheet" href="{{ url_for('static', filename='css/bootstrap.min.css') }}">
        <link rel="stylesheet" href="{{ url_for('static', filename='css/bootstrap-editable.min.css') }}">
        <link rel="stylesheet" href="{{ url_for('static', filename='css/jquery.jqplot.min.css') }}">
        <link rel="stylesheet" href="{{ url_for('static', filename='css/bootstrap-select.min.css') }}">
        <link rel="stylesheet" href="{{ url_for('static', filename='css/dropdowns-enhancement.min.css') }}">

        <link rel="stylesheet/less" type="text/css" href="{{ url_for('static', filename='css/main.less') }}">

        <script src="{{ url_for('static', filename='js/lib/less.min.js') }}" type="text/javascript"></script>
#}
    <style type="text/css">
    html, body, div, span, object, iframe,
    h1, h2, h3, h4, h5, h6, p, blockquote, pre,
    abbr, address, cite, code,
    del, dfn, em, img, ins, kbd, q, samp,
    small, strong, sub, sup, var,
    b, i,
    dl, dt, dd, ol, ul, li,
    fieldset, form, label, legend,
    table, caption, tbody, tfoot, thead, tr, th, td,
    article, aside, canvas, details, figcaption, figure,
    footer, header, hgroup, menu, nav, section, summary,
    time, mark, audio, video {
        margin:0;
        padding:0;
        border:0;
        outline:0;
        font-size:100%;
        vertical-align:baseline;
        background:transparent;
    }
    body {line-height:1;}
    article,aside,details,figcaption,figure,
    footer,header,hgroup,menu,nav,section {display:block;}
    nav ul {list-style:none;}
    blockquote, q {quotes:none;}
    blockquote:before, blockquote:after,
    q:before, q:after {
        content:'';
        content:none;
    }
    a {
        margin:0;
        padding:0;
        font-size:100%;
        vertical-align:baseline;
        background:transparent;
    }
    ins {
        background-color:#ff9;
        color:#000;
        text-decoration:none;
    }
    mark {
        background-color:#ff9;
        color:#000;
        font-style:italic;
        font-weight:bold;
    }
    del {text-decoration: line-through;}
    abbr[title], dfn[title] {
        border-bottom:1px dotted;
        cursor:help;
    }
    table {
        border-collapse:collapse;
        border-spacing:0;
    }
    hr {
        display:block;
        height:1px;
        border:0;
        border-top:1px solid #cccccc;
        margin:1em 0;
        padding:0;
    }
    input, select {vertical-align:middle;}

    /* custom styles */
    @font-face {
        font-family: 'open_sansregular';
        src: url('../static/fonts/opensans-regular-webfont.eot');
        src: url('../static/fonts/opensans-regular-webfont.eot?#iefix') format('embedded-opentype'),
             url('../static/fonts/opensans-regular-webfont.woff2') format('woff2'),
             url('../static/fonts/opensans-regular-webfont.woff') format('woff'),
             url('../static/fonts/opensans-regular-webfont.ttf') format('truetype'),
             url('../static/fonts/opensans-regular-webfont.svg#open_sansregular') format('svg');
        font-weight: normal;
        font-style: normal;
    }
    body{
        background-color: #f8f8f8;
        font-family: 'open_sansregular';
    }
    header{
        min-height: 52px;
        text-align: center;
        margin-bottom: 28px;
        padding: 10px 0 17px;
        border-bottom: 8px solid #0070c2;
    }
    .container{
        width: 100%;
        margin: 0 auto;
        max-width: 757px;
    }
    #app-header,
    #pre-description{
        display: block;
        color: #1d1d1d;
        font-size: 14px;
        font-weight: bold;
        text-align: center;
        margin-bottom: 15px;
    }
    #pre-description{
        font-size: 12px;
        text-align: left;
        line-height: 16px;
        margin-bottom: 18px;
        font-weight: normal;
        text-transform: none;
    }
    .container #custom-fields,
    .container #recource-fields{
        margin-bottom: 23px;
        background-color: #fff;
        -webkit-box-shadow: 0 1px 3px 0 rgba(0, 0, 0, 0.12), 0 1px 2px 0 rgba(0, 0, 0, 0.24);
        -moz-box-shadow: 0 1px 3px 0 rgba(0, 0, 0, 0.12), 0 1px 2px 0 rgba(0, 0, 0, 0.24);
        box-shadow: 0 1px 3px 0 rgba(0, 0, 0, 0.12), 0 1px 2px 0 rgba(0, 0, 0, 0.24);
    }
    .container #custom-fields .custom-field-item{
        max-width: 50%;
    }
    .container #custom-fields .title,
    .container #recource-fields .title{
        color: #1d1d1d;
        font-size: 16px;
        line-height: 18px;
        background-color: #fff;
        padding: 23px 40px 22px 45px;
        border-bottom: 1px solid #dfdfdf;
    }
    .container #recource-fields .title{
        position: relative;
        padding: 23px 40px 22px 83px;
    }
    .container #recource-fields .title:before{
        top: 0;
        bottom: 0;
        content: '';
        left: 45px;
        width: 25px;
        margin: auto;
        height: 24px;
        position: absolute;
        background: url('../static/img/gear.png') 0 0 no-repeat;
    }
    .container #custom-fields .body,
    .container #recource-fields .body{
        background-color: #fff;
        padding: 23px 45px 45px 45px;
    }
    .container #custom-fields label,
    .container #recource-fields label{
        display: block;
        color: #1d1d1d;
        font-size: 13px;
        font-weight: bold;
        margin-bottom: 20px;
    }
    .container #custom-fields .body select,
    .container #custom-fields .body input,
    .container #recource-fields .body input,
    .container #recource-fields .body select{
        outline: 0;
        height: 49px;
        padding: 0 20px;
        min-width: 285px;
        font-size: 13px;
        margin-bottom: 30px;
        border: 1px solid #e5e5e5;
    }
    .container #recource-fields .custom-field-item:last-child input,
    .container #recource-fields .custom-field-item:last-child select,
    .container #custom-fields .custom-field-item:last-child input,
    .container #custom-fields .custom-field-item:last-child select{
        margin-bottom: 0;
    }
    .container #custom-fields .body input:focus,
    .container #recource-fields .body input:focus{
        -webkit-transition: color 500ms ease;
        -moz-transition: color 500ms ease;
        -ms-transition: color 500ms ease;
        -o-transition: color 500ms ease;
        border-color: #188eed;
    }
    .container #custom-fields .body select,
    .container #recource-fields .body select{
        min-width: 325px;
        background-color: #ffffff;
    }
    .plan-price,
    .plan-period{
        float: right;
        display: block;
        color: #121010;
        font-size: 26px;
        line-height: 37px;
        margin-bottom: 23px;
    }
    .plan-period{
        margin-right: 45px;
    }
    #submit-button,
    #back-button{
        -webkit-border-radius: 2px;
        -moz-border-radius: 2px;
        border-radius: 2px;
        -moz-background-clip: padding;
        -webkit-background-clip: padding-box;
        background-clip: padding-box;
        -webkit-transition: all 300ms;
        -moz-transition: all 300ms;
        -ms-transition: all 300ms;
        -o-transition: all 300ms;
        -webkit-box-shadow: 0px 2px 4px 0px rgba(0, 0, 0, 0.35);
        -moz-box-shadow: 0px 2px 4px 0px rgba(0, 0, 0, 0.35);
        box-shadow: 0px 2px 4px 0px rgba(0, 0, 0, 0.35);
        float: right;
        border: none;
        height: 37px;
        padding: 0 31px;
        font-size: 12px;
        min-width: 105px;
        line-height: 37px;
        text-align: center;
        margin-right: 45px;
        text-transform: uppercase;
        font-family: "open_sansregular";
    }
     #submit-button{
        color: #fff;
        background-color: #2490EA;
    }
    #back-button{
        color: #1d1d1d;
        margin-right: 10px;
        background-color: #fcfcfc;
    }
    #controls{
        margin-bottom: 23px;
    }
    #submit-button:hover,
    #back-button:hover{
        -webkit-box-shadow: 0 5px 11px 0 rgba(0, 0, 0, 0.18);
        -moz-box-shadow: 0 5px 11px 0 rgba(0, 0, 0, 0.18);
        box-shadow: 0 5px 11px 0 rgba(0, 0, 0, 0.18);
        cursor: pointer;
    }
    #resource-list {
        position: relative;
        margin-bottom: 23px;
        background-color: #fcfcfc;
        border: 1px solid #ebebeb;
        padding: 20px 17px 20px 114px;
    }
    #resource-list:before{
        top: 0;
        bottom: 0;
        left: 18px;
        width: 80px;
        content: '';
        height: 66px;
        margin: auto;
        position: absolute;
        background: url('../static/img/servers.png') center no-repeat;
    }
    #resource-list > p,
    #resource-list > div{
        color: #323232;
        font-size: 13px;
        line-height: 19px;
    }
    .clearfix:before,
    .clearfix:after {
      content:"";
      display:table;
    }
    .clearfix:after {
      clear:both;
    }
    .clearfix {
      zoom:1; /* For IE 6/7 (trigger hasLayout) */
    }
    </style>
    </head>
    <body>
        <header>
            <a href="/">
                <img alt="CloudLinux Kuberdock" class="logo"
                    src="{{ url_for('static', filename='img/logo.png') }}">
            </a>
        </header>
        <div class="container">
            <div id="masthead">
                <div id="app-header"><span>{{ name }}</span></div>
                <div id="pre-description"></div>
            </div>
            {% if plan_fields %}
            <div id="custom-fields">
                <div class="title">Set up resources amount</div>
                <div class="body">
                    {% for field in fields %}
                        {% if field.name in plan_fields and plan_fields[field.name] == 'kube' %}
                        <div class="custom-field-item">
                            <label class="custom-field-title">{{ field.label }}</label>
                            <div class="custom-field-body">
                                <select id="field-{{ field.name }}" class="custom-field">
                                    {% for row in range(1, 11) %}
                                        {% if row == field.default|int %}
                                        <option selected="selected" value="{{ row }}">{{ row }}</option>
                                        {% else %}
                                        <option value="{{ row }}">{{ row }}</option>
                                        {% endif %}
                                    {% endfor %}
                                </select>
                            </div>
                        </div>
                        {% elif field.name in plan_fields and plan_fields[field.name] == 'kubeType' %}
                        <div class="custom-field-item">
                            <label class="custom-field-title">{{ field.label }}</label>
                            <div class="custom-field-body">
                                <select id="field-{{ field.name }}" class="custom-field">
                                    {% for row in package.kubes %}
                                        {% if row.id == field.default|int %}
                                        <option selected="selected" value="{{ row.id }}">{{ row.name }}</option>
                                        {% else %}
                                        <option value="{{ row.id }}">{{ row.name }}</option>
                                        {% endif %}
                                    {% endfor %}
                                </select>
                            </div>
                        </div>
                        {% elif field.name in plan_fields and plan_fields[field.name] == 'pdSize' %}
                        <div class="custom-field-item">
                            <label class="custom-field-title">{{ field.label }}</label>
                            <div class="custom-field-body">
                                <input id="field-{{ field.name }}" class="custom-field"
                                    type="number" value="{{ field.default }}"
                                    min="1" max="{{ max_pd_size }}" step="1">
                            </div>
                        </div>
                        {% endif %}
                    {% endfor %}
                </div>
            </div>
            {% endif %}
            {% if has_simple %}
            <div id="recource-fields">
                <div class="title">Additional configuration</div>
                <div class="body">
                {% for field in fields %}
                    {% if field.name not in plan_fields %}
                    <div class="custom-field-item">
                        {% if not field.hidden %}
                        <label class="custom-field-title">{{ field.label }}</label>
                        {% endif %}
                        <div class="custom-field-body">
                            <input id="field-{{ field.name }}" class="custom-field"
                                type="{{ 'hidden' if field.hidden else 'text' }}"
                                value="{{ field.default }}">
                        </div>
                    </div>
                    {% endif %}
                {% endfor %}
                </div>
            </div>
            {% endif %}
            <div id="resource-list">
                <p>CPU: <span class='plan-cpu'></span></p>
                <p>Мemory: <span class='plan-memory'></span></p>
                <p>Storage: <span class='plan-disk'></span></p>
                <p>Persistent Storage: <span class='plan-pd'></span></p>
                <p><span class='plan-public'>Public IP: yes</span></p>
            </div>
            <div id="select-controls">
            </div>
            <div class="clearfix">
                <div class="plan-period"></div>
                <div class="plan-price"></div>
            </div>
            <div id="controls" class="clearfix">
                {% if billing_type|lower != 'no billing' %}
                <button id="submit-button">Order now</button>
                {% else %}
                <button id="submit-button">Start App</button>
                {% endif %}
                <button id="back-button">Choose different package</button>
            </div>
        </div>
        <script type="text/javascript">
            'use strict';
            window.onload = function(e) {
                function setRes(el, resource, text){
                    el = el.getElementsByClassName(resource)[0];
                    while(el.firstChild)
                        el.removeChild(el.firstChild);
                    el.appendChild(document.createTextNode(text));
                }

                function getValues(){
                    var values = Object.create(null);
                    Array.prototype.forEach.call(customFields, function(field){
                        values[field.id.substr('field-'.length)] = field.value;
                    });
                    return values;
                }

                function recalculate(app, appPackageID, values){
                    var filled = app.fill(values).filledTemplate,
                        appPackage = filled.kuberdock.appPackages[appPackageID],
                        domPlan = document.getElementById('resource-list');
                    appPackage = app.fillAppPackageWithDefaults(appPackage, filled);

                    var info = app.calculateInfo(appPackage);
                    setRes(document, 'plan-price', info.print.price.full);
                    setRes(document, 'plan-period', '/' + info.print.period);
                    setRes(domPlan, 'plan-cpu', info.print.cpu);
                    setRes(domPlan, 'plan-memory', info.print.memory);
                    setRes(domPlan, 'plan-disk', info.print.diskSpace);
                    setRes(domPlan, 'plan-pd', info.print.pd);
                    var ipEl = domPlan.getElementsByClassName('plan-public')[0].parentNode,
                        pdEl = domPlan.getElementsByClassName('plan-pd')[0].parentNode;
                    ipEl.style.display = info.publicIP ? null : 'none';
                    pdEl.style.display = info.totalPD ? null : 'none';
                }

                //
                // init
                //

                var appPackageID = {{ appPackageID|int }},
                    billingUrl = {{ billing_url|tojson|safe }},
                    billingType = {{ billing_type|tojson|safe }},
<<<<<<< HEAD
                    token2 = {{ token2|tojson|safe }} || (
                        window.localStorage.authData
                        ? JSON.parse(window.localStorage.authData).token
                        : null
                    ),
=======
                    token2 = {{ token2|tojson|safe }} || window.localStorage.authData,
>>>>>>> 9604bfac
                    customFields = document.getElementsByClassName('custom-field'),
                    submitButton = document.getElementById('submit-button'),
                    backButton = document.getElementById('back-button'),
                    templateID = {{ template_id|tojson|safe }},
                    app = new PA({
                        defaultKubeType: {{ default_kube_type_id|tojson|safe }},
                        userPackage: {{ package|tojson|safe }},
                        template: {{ template|tojson|safe }},
                    });

                if (!customFields.length)
                    submitButton.click();

                var yml = app.filledDefault,
                    el = document.getElementById('pre-description');

                if (yml.kuberdock.appPackages.length === 1){
                    backButton.parentNode.removeChild(backButton);
                }
                if (yml.kuberdock.preDescription) {
                    var parser = new BBCodeParser(BBCodeParser.defaultTags());
                    el.innerHTML = parser.parseString(yml.kuberdock.preDescription);
                } else {
                    el.parentNode.removeChild(el);
                }


                recalculate(app, appPackageID, getValues());

                //
                // events
                //

                Array.prototype.forEach.call(customFields, function(f){
                    f.onchange = function(evt){
                        recalculate(app, appPackageID, getValues());
                    };
                });

                submitButton.onclick = function(evt){
                    if (billingType.toLowerCase() !== 'no billing' && billingUrl) {
                        var yml = app.templateToApp(appPackageID, getValues(), templateID),
                            url = billingUrl
                                + (billingUrl.indexOf('?') === -1 ? '?' : '&')
                                + 'yaml=' + encodeURIComponent(jsyaml.safeDump(yml))
                                + '&pkgid=' + app.userPackage.id
                                + '&referer=' + window.location.href;
                        window.location = url;
                    }
                    else if (token2) {
                        var yml = app.templateToApp(appPackageID, getValues(), templateID),
                            desc = yml.kuberdock.postDescription,
                            r = new XMLHttpRequest();
                        console.log(jsyaml.safeDump(yml));
                        console.log(yml);
                        r.onreadystatechange = function(){
                            if (r.readyState == 4) {
                                console.log(r);
                                if(r.status != 200) {
                                    alert(r.responseText);
                                    return;
                                }

                                var id = JSON.parse(r.response).data.id,
                                    response_token = r.getResponseHeader('X-Auth-Token'),
                                    url = window.location.origin
                                        + '/#pods/'
                                        + id
                                        + '?token2='
                                        + response_token
                                        + '&postDescription='
                                        + desc || '';
                                window.location = url;

                            }
                        };
                        r.open('POST', '/api/yamlapi/', true);
                        r.setRequestHeader("Content-type", "application/json");
                        r.setRequestHeader("X-Auth-Token", token2)
                        r.send(window.JSON.stringify({data: jsyaml.safeDump(yml)}));
                    }
                    else {
                        alert('Missing authentication information');
                    }
                };

                backButton.onclick = function(evt){
                    window.location = window.location.href.replace(
                        /(&plan=\d+|plan=\d+&?)/, '');
                };
            };
        </script>
    </body>
</html><|MERGE_RESOLUTION|>--- conflicted
+++ resolved
@@ -456,15 +456,7 @@
                 var appPackageID = {{ appPackageID|int }},
                     billingUrl = {{ billing_url|tojson|safe }},
                     billingType = {{ billing_type|tojson|safe }},
-<<<<<<< HEAD
-                    token2 = {{ token2|tojson|safe }} || (
-                        window.localStorage.authData
-                        ? JSON.parse(window.localStorage.authData).token
-                        : null
-                    ),
-=======
                     token2 = {{ token2|tojson|safe }} || window.localStorage.authData,
->>>>>>> 9604bfac
                     customFields = document.getElementsByClassName('custom-field'),
                     submitButton = document.getElementById('submit-button'),
                     backButton = document.getElementById('back-button'),
