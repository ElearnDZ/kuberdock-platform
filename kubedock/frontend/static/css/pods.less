/* pod-main */
<<<<<<< HEAD
#podlist-table, #imagelist-table, #ports-table, #volumes-table, .variables-table, #env-table, .env-table{
    .box-shadow-materials();
    thead{
        background-color: transparent;
        &.min-opacity{
            .opacity(0);
        }
        &.pods-checked{
            th {
                .opacity(0);
                &.checkboxes{
                    .opacity(1);
                }
            }
        }
        tr{
            border-color: transparent;
            th{
                .user-select(none);
                height: 50px;
                color: #4e5665;
                font-size: 13px;
                cursor: default;
                text-align: left;
                border-top: none;
                border-bottom: none;
                font-weight: normal;
                vertical-align: middle;
                font-family: @regular;
                &:focus{
                    outline: 0;
                }
                &.checkboxes{
                    font-size: 0;
                    text-align: center;
                    label.custom{
                        max-width: 12px;
                        margin-top: 4px;
                    }
                }
                &.active{
                   background-color: transparent;
                }
                .caret{
                    margin-left: 5px;
                    &.rotate{
                        .rotate(180deg)
                    }
                }
                .custom{
                    span{
                        vertical-align: middle;
                    }
                }
            }
        }
    }
    tbody{
        tr{
            background-color: #fff;
            &:hover{
                background-color: #f5fafe;
            }
            &.checked{
                background-color: #f5fafe;
                td{
                    label{
                        &.custom{
                            span{
                                &:before{
                                    top: -6px;
                                    left: -5px;
                                    width: 21px;
                                    content: '';
                                    height: 21px;
                                    position: absolute;
                                    background: url('../img/checkbox-checked-blue.png') 0 0 no-repeat;
                                }
                            }
                        }
                    }
                }
            }
            &.deleting {
                td {
                    .opacity(0.3);
                }
            }
            td{
                height: 50px;
                color: #1d1d1d;
                padding-top: 0;
                font-size: 13px;
                padding-bottom: 0;
                vertical-align: middle;
                font-family: @regular;
                &.checkboxes{
                    font-size: 0;
                    text-align: center;
                    label.custom{
                        max-width: 12px;
                    }
                }
                &.index, &.disabled-color-text, input[disabled]{
                    color: #b1b9c0;
                }
                &.actions{
                    font-size: 0;
                    span + span{
                        margin-left: 10px;
                    }
                }
                &.containerProtocol{
                    text-transform: uppercase;
                    *{
                        text-transform: uppercase;
                    }
                }
                .bootstrap-select{
                    .no-results {
                        display: none !important;
                    }
                    .dropdown-menu{
                        top: 1px;
                        border: none;
                        &.inner{
                            border: 1px solid #e5e5e5;
                            border-top: none;
                            > li{
                                a{
                                    padding: 9px 20px;
                                    &.invalid-name-pd {  // error message
                                        color: #d32f2f;
                                        cursor: auto;
                                        border: none;
                                        font-weight: normal;
                                        white-space: normal;
                                        padding-top: 3px;
                                        padding-bottom: 3px;
                                    }
                                }
                            }
                        }
                        &.error{
                            border-color: red;
                        }
                        &.open{
                            min-height: 36px !important;
                            .bs-searchbox{
                                padding: 0;
                                input {
                                    font-size: 13px;
                                    font-family: @regular;
                                    color: #1d1d1d;
                                    .placeholder(#b4b4b4);
                                    .box-shadow( none );
                                    .border-radius( 0 );
                                    height: 36px;
                                    outline: 0;
                                    border: 1px solid #188eed;
                                    background-color: #fff;
                                    padding: 0 20px;
                                    width: 100%;
                                    &:focus{
                                        .box-shadow(none);
                                        .transition(color 500ms ease);
                                        border-color: #188eed;
                                    }
                                    &.error{
                                        border-color: red;
                                    }
                                }
                            }
                        }
                    }
                }
                .custom{
                    input{
                        &:checked{
                            position: relative;
                        }
                    }
                    span{
                        vertical-align: middle;
                    }
                }
                .input-wrap{
                    input{
                        .box-sizing(border-box);
                        width: 100%;
                        height: 36px;
                        margin: 0;
                        outline: none;
                        padding: 0 0 0 20px;
                        font-size: 13px;
                        background-color: #fff;
                        border: 1px solid #e5e5e5;
                        &:focus{
                            .transition(color 500ms ease);
                            border-color: #188eed;
                        }
                        &.error{
                            border-color: red;
                        }
                    }
                    input[type=number]::-webkit-inner-spin-button,
                    input[type=number]::-webkit-outer-spin-button {
                      -webkit-appearance: none;
                      margin: 0;
                    }
                }
                .add-drive-cancel{
                    border: none;
                    width: 16px;
                    height: 15px;
                    margin: auto;
                    display: inline-block;
                    background: url('../img/remove-line.png') center no-repeat;
                    &:hover{
                        cursor: pointer;
                    }
                }
                span{
                    &.pdName{
                        position: relative;
                        color: #3297ed;
                        .caret{
                            top: 11px;
                            bottom: 0;
                            margin: auto;
                            right: -14px;
                            position: absolute;
                            border-top-color: #3297ed;
                        }
                        .form-control{
                            &.input-sm{
                                border-color: transparent;
                                &:focus{
                                    border-color: transparent;
                                }
                            }
                        }
                        + span{
                            select{
                                &.form-control{
                                    &.input-sm{
                                        min-width: 90px;
                                    }
                                }
                            }
                        }
                    }
                    + .editable-container{
                        button{
                           margin-bottom: 0 !important;
                        }
                        + .add-drive{
                            margin-top: 8px;
                            margin-left: 5px;
                            vertical-align: middle;
                        }
                    }
                    &.add-drive{
                        width: 15px;
                        height: 15px;
                        font-size: 0;
                        color: #3297ed;
                        display: inline-block;
                        vertical-align: bottom;
                        background: url('../img/add-port-plus.png') 0 0 no-repeat;
                        &:hover{
                            cursor: pointer;
                        }
                    }
                    &.running, &.OK, &.stopped,  &.troubles, &.pending, &.waiting, &.termination, &.terminated, &.failed, &.succeeded{
                        position: relative;
                        padding-left: 29px;
                        text-transform: capitalize;
                        &:before{
                            .border-radius(50%);
                            left: 6px;
                            width: 12px;
                            content: '';
                            height: 12px;
                            bottom: 2px;
                            position: absolute;
                        }
                    }
                    &.running, &.OK{
                        &:before{
                            background-color: #97cd75;
                        }
                    }
                    &.stopped, &.troubles{
                        &:before{
                            background-color: #f5544d;
                        }
                    }
                    &.terminated, &.succeeded, &.failed{
                        &:before{
                            background-color: #c3c3c3;
                        }
                    }
                    &.pending, &.waiting{
                        padding-left: 29px;
                        &:before{
                            .border-radius(0);
                            left: 0;
                            width: 22px;
                            content: '';
                            margin: auto;
                            height: 18px;
                            position: absolute;
                            background: url('../img/pending.gif') 0 0 no-repeat;
                        }
                    }
                    &.unpaid{
                        padding-left: 29px;
                        position: relative;
                        text-transform: capitalize;
                        &:before{
                            .border-radius(0);
                            left: 7px;
                            width: 9px;
                            content: '';
                            margin: auto;
                            height: 17px;
                            position: absolute;
                            background: url('../img/unpaid-icon.png') 0 0 no-repeat;
                        }
                    }
                }
                .pay-and-start-btn, .restart-btn, .start-btn, .stop-btn, .terminate-btn, .editPod{
                    top: 2px;
                    left: 0px;
                    height: 17px;
                    font-size: 0;
                    position: relative;
                    display: inline-block;
                    &:hover{
                        cursor: pointer;
                    }
                }
                .check-for-update, .container-update{
                    left: 0;
                    top: 2px;
                    font-size: 0;
                    position: relative;
                    display: inline-block;
                    &:hover{
                        cursor: pointer;
                    }
                }
                .check-for-update{
                    width: 14px;
                    height: 16px;
                    background: url('../img/check-update-ico.png') 0 0 no-repeat;
                    &:hover{
                        background-position: 0 -17px;
                    }
                }
                .container-update{
                    width: 24px;
                    height: 21px;
                    background: url('../img/container-update-ico.png') 0 0 no-repeat;
                    &:hover{
                        background-position: 0 -21px;
                    }
                }
                .start-btn, .pay-and-start-btn{
                    width: 12px;
                    background: url('../img/start.png') 0 0 no-repeat;
                    &:hover{
                        background-position: 0 -18px;
                    }
                }
                .restart-btn{
                    width: 19px;
                    background: url('../img/redeploy-pod.png') 0 0 no-repeat;
                    &:hover{
                        background-position: 0 -18px;
                    }
                }
                .stop-btn{
                    width: 17px;
                    background: url('../img/stop.png') 0 0 no-repeat;
                    &:hover{
                        background-position: 0 -17px;
                    }
                }
                .terminate-btn{
                    width: 15px;
                    background: url('../img/recycling.png') 0 0 no-repeat;
                    &:hover{
                        background-position: 0 -18px;
                    }
                }
                .editPod{
                    width: 20px;
                    background: url('../img/pencil-big.png') 0 0 no-repeat;
                    &:hover{
                        background-position: 0 -18px;
                    }
                }
                .tooltip.bottom{
                    .opacity(1);
                    .box-shadow(0px 1px 1px 0px rgba(250,250,250,1));
                    margin-top: 8px;
                    border-color: #bdc4c9;
                    background-color: #fff;
                    .tooltip-arrow{
                        display: none;
                    }
                    .tooltip-inner{
                        height: 44px;
                        color: #1d1d1d;
                        padding: 0 12px;
                        line-height: 44px;
                        position: relative;
                        text-align: center;
                        white-space: nowrap;
                        background-color: #fff;
                        border: 1px solid #c7ced3;
                        &:before{
                            left: 46%;
                            top: -10px;
                            content:'';
                            width: 14px;
                            z-index: 9999;
                            height: 11px;
                            position: absolute;
                            background: url('../img/tooltip-arrow-up.png') 0 0 no-repeat
                        }
                    }
                }
            }
            // FIXME: "a" is messing up with bootstrap-select
            // a, .poditem-page-btn, .container-page-btn{
            .poditem-page-btn, .container-page-btn{
                padding: 0;
                color: #3197ee;
                font-size: 13px;
                font-family: @regular;
                text-decoration: none;
                &:hover{
                    cursor: pointer;
                }
            }
            .image-tag{
                color: #fff;
                cursor: default;
                font-size: 11px;
                margin-left: 5px;
                padding: 1px 6px 2px;
                background-color: #9B9B9B;
            }
        }
    }
}
.variables-table, #imagelist-table{
    margin-top: 10px;
}
#imagelist-table{
    position: relative;
    thead{
        tr{
            th{
                &:first-child{
                    padding-left: 24px;
                }
            }
        }
    }
    tbody{
        tr{
            td{
                &:first-child{
                    padding-left: 24px;
                }
            }
        }
    }
}
#ports-table, #volumes-table, .env-table, .variables-table {
    thead{
        tr{
            th{
                &:first-child{
                    padding-left: 24px;
                }
            }
        }
    }
    tbody{
        tr{
            td{
                &:first-child{
                    padding-left: 24px;
                }
            }
        }
    }
}
=======
>>>>>>> 1b50e75f
#steps{
    .nav-buttons{
        &.fixed{
            .buttons{
                bottom: 0;
                z-index: 10;
                right: 15px;
                position: fixed;
            }
        }
    }
}
.podsControl{
    z-index: 1;
    width: 93%;
    height: 50px;
    display: none;
    margin-left: 50px;
    line-height: 52px;
    position: absolute;
    background-color: #F8F8F8;
    .count{
        color: #1d1d1d;
        font-size: 13px;
        font-family: @semibold;
    }
<<<<<<< HEAD
    .removePods, .stopPods, .runPods, .restartPods{
=======
    .removePods,
    .stopPods,
    .runPods{
>>>>>>> 1b50e75f
        color: #4e5665;
        font-size: 13px;
        position: relative;
        padding-left: 40px;
        &:before{
            top: 1px;
            left: 20px;
            width: 20px;
            content: '';
            height: 17px;
            position: absolute;
            display: inline-block;
        }
        &:hover{
            color: #3197ee;
            cursor: pointer;
        }
    }
    .removePods{
        &:before{
            background: url('../img/recycling.png') 0 0 no-repeat;
        }
        &:hover{
            &:before{
                background-position: 0 -18px;
            }
        }
    }
    .stopPods{
        &:before{
            left: 18px;
            background: url('../img/stop.png') 0 0 no-repeat;
        }
        &:hover{
            &:before{
                background-position: 0 -17px;
            }
        }
    }
    .runPods{
        &:before{
            background: url('../img/start.png') 0 0 no-repeat;
        }
        &:hover{
            &:before{
                background-position: 0 -18px;
            }
        }
    }
    .restartPods{
        padding-left: 44px;
        &:before{
            background: url('../img/redeploy-pod.png') 0 0 no-repeat;
        }
        &:hover{
            &:before{
                background-position: 0 -18px;
            }
        }
    }
}
.image-link{
    font-size: 13px;
    padding-left: 25px;
    position: relative;
    text-decoration: none;
    &:before{
        .transition(all 300ms ease);
        top: 0;
        left: 0;
        bottom: 0;
        content: '';
        width: 17px;
        height: 16px;
        margin: auto;
        position: absolute;
        background: url('../img/image-link-icon.png') 0 0 no-repeat;
    }
    &:hover{
        text-decoration: none;
    }
}
#item-info{
    .upgrade-summary{
        margin-top: 20px;
        padding-top: 37px;
        border-top: 1px solid #e0e0e0;
        + .buttons{
            margin-top: 0;
        }
        .upgrade-total-price{
            p {
                color: #121010;
                font-size: 23px;
                line-height: 23px;
                margin-bottom: 5px;
                font-family: @semibold;
            }
            small{
                color: #121010;
                font-size: 13px;
                line-height: 13px;
                font-family: @regular;
            }
        }
        .upgrade-diff-price{
            color: #30a718;
            font-size: 23px;
            line-height: 23px;
            margin-right: 7px;
            font-family: @semibold;
            padding-bottom: 3px;
        }
     }
}
#item-controls{
    margin-bottom: 0px;
    .pod-controls{
        .message-wrapper{
            .box-shadow(0px 10px 21px 1px rgba(230,230,230,0.96));
            display: none;
            margin-bottom: 40px;
            background-color: #e7f4dd;
            &.show{
                display: block;
            }
            .message{
                top: 10px;
                width: 100%;
                position: relative;
                padding: 10px 35px 30px 55px;
                border: 10px solid transparent;
                border-width: 0 0 10px;
                background-color: #e7f4dd;
                background-color: hsla(0, 0%, 0%, 0);
                background-image: -webkit-linear-gradient(#e7f4dd, #e7f4dd), -webkit-linear-gradient(top left, transparent 50.5%, #e7f4dd 50.5%), -webkit-linear-gradient(top right, transparent 50.5%, #e7f4dd 50.5%), -webkit-linear-gradient(bottom left, transparent 50.5%, #e7f4dd 50.5%), -webkit-linear-gradient(bottom right, transparent 50.5%, #e7f4dd 50.5%);
                background-image: -moz-linear-gradient(#e7f4dd, #e7f4dd), -moz-linear-gradient(top left, transparent 50.5%, #e7f4dd 50.5%), -moz-linear-gradient(top right, transparent 50.5%, #e7f4dd 50.5%), -moz-linear-gradient(bottom left, transparent 50.5%, #e7f4dd 50.5%), -moz-linear-gradient(bottom right, transparent 50.5%, #e7f4dd 50.5%);
                background-image: linear-gradient(#e7f4dd, #e7f4dd), linear-gradient(to bottom right, transparent 50.5%, #e7f4dd 50.5%), linear-gradient(to bottom left, transparent 50.5%, #e7f4dd 50.5%), linear-gradient(to top right, transparent 50.5%, #e7f4dd 50.5%), linear-gradient(to top left, transparent 50.5%, #e7f4dd 50.5%);
                background-repeat: repeat, repeat-x, repeat-x, repeat-x, repeat-x;
                background-position: 0 0, 0 0, 0 0, 10px 100%, 10px 100%;
                background-size: auto auto, 0 0, 0 0, 20px 20px, 20px 20px;
                background-clip: padding-box, border-box, border-box, border-box, border-box;
                background-origin: padding-box, border-box, border-box, border-box, border-box;
                &:before{
                    top: 14px;
                    margin: 0;
                    left: -36px;
                    width: 71px;
                    content: '';
                    height: 72px;
                    position: absolute;
                    background: url('../img/success-big.png') 0 0 no-repeat;
                }
                h3{
                    color: #050505;
                    font-size: 17px;
                    margin-top: 5px;
                    text-align: left;
                    line-height: 17px;
                    margin-bottom: 15px;
                    font-family: @bold;
                }
                p{
                    color: #565656 ;
                    font-size: 13px;
                    line-height: 20px;
                    word-break: break-all;
                    word-wrap: break-word;
                    font-family: @regular;
                }
                .close{
                    .opacity(1);
                    .border-radius(50%);
                    top: 0;
                    margin: 0;
                    right: 10px;
                    width: 23px;
                    height: 23px;
                    position: absolute;
                    background: url('../img/close-circle.png') 0 0 no-repeat;
                    &:hover{
                        .opacity(0.8);
                        .transition(color 500ms ease);
                        cursor: pointer;
                    }
                }
            }
        }
    }
}
/* end-pod-main */

/* add pod */

#add-image{
    .sidebar{
        padding-left: 0;
        .nav-sidebar{
            li{
                color: #b1b9c0;
                &.active{
                    color: #1a1a1a;
                }
                &.success{
                    color: #3f920e;
                    &:before{
                        width: 17px;
                        height: 18px;
                        background: url('../img/confirm.png') 0 0 no-repeat;
                    }
                }
                &:hover{
                    cursor: default;
                }
            }
        }
    }
    #details_content{
        .buttons{
           a{
               margin-right: 0;
           }
        }
        &.set-up-image{
            #tab-content{
                margin-bottom: 0px;
                border-bottom: 1px solid #e5e5e5;
                &.clearfix{
                    z-index: 1;
                    margin-bottom: 0;
                    position: relative;
                }
                &.complete{
                    padding-right: 10px;
                    .left{
                        margin-bottom: 29px;
                    }
                    .total-wrapper{
                        position: relative;
                        padding: 14px 20px;
                        margin-bottom: 52px;
                        background-color: #fff;
                        border: 1px solid #e5e5e5;
                        &:before{
                            top: -13px;
                            right: 6px;
                            content: '';
                            width: 67px;
                            height: 64px;
                            position: absolute;
                            background: url('../img/clip.png') 0 0 no-repeat;
                            .background-size(73%);
                        }
                        table{
                            width: 100%;
                            thead{
                                tr{
                                    th{
                                        color: #b5b7c1;
                                        font-weight: 400;
                                    }
                                }
                            }
                            tbody{
                                tr{
                                    height: 40px;
                                    .total, #total_price{
                                        color: #3f920e;
                                        font-size: 17px;
                                        margin-top: 30px;
                                        margin-bottom: 0;
                                        text-align: right;
                                    }
                                }
                            }
                        }
                        > div {
                            margin-bottom: 15px;
                        }
                        label{
                            margin-bottom: 15px;
                        }
                        button{
                            outline: 0;
                            width: 17px;
                            border: none;
                            color: #ffffff;
                            background: none;
                            margin-left: 10px;
                            line-height: 17px;
                            position: relative;
                            display: inline-block;
                            font-family: @regular;
                            &:before{
                                top: 0px;
                                left: 0px;
                                content: '';
                                position: absolute;
                            }
                            &.delete-item{
                                &:before{
                                    width: 16px;
                                    height: 17px;
                                    background: url('../img/recycling.png') 0 0 no-repeat;
                                }
                                &:hover{
                                    &:before{
                                        background-position: 0 -18px;
                                    }
                                }
                            }
                            &.edit-item{
                                &:before{
                                    width: 18px;
                                    height: 17px;
                                    background: url('../img/pencil-big.png') 0 0 no-repeat;
                                }
                                &:hover{
                                    &:before{
                                        background-position: 0 -18px;
                                    }
                                }
                            }
                        }
                        .clearfix{
                            margin-bottom: 0;
                        }
                    }
                    .servers{
                        position: relative;
                        margin-bottom: 35px;
                        background-color: #fcfcfc;
                        border: 1px solid #e5e5e5;
                        padding: 25px 0 25px 110px;
                        > div{
                            line-height: 23px
                        }
                        &:before{
                            top: 0;
                            bottom: 0;
                            left: 15px;
                            content: '';
                            width: 80px;
                            margin: auto;
                            height: 66px;
                            position: absolute;
                            background: url('../img/servers.png') 0 0 no-repeat;
                        }
                    }
                    label{
                        display: block;
                    }
                    select{
                        &.kube-quantity{
                            height: 52px;
                            color: #1d1d1d;
                            padding: 0 15px;
                            vertical-align: top;
                            margin-bottom: 29px;
                            background-color: #fff;
                            border: 1px solid #e5e5e5;
                        }
                    }
                }
                .image-name-wrapper{
                    .clearfix;
                    display: block;
                    font-size: 20px;
                    font-weight: 400;
                    line-height: 20px;
                    margin-bottom: 30px;
                    padding-bottom: 18px;
                    border-bottom: 1px solid #DDD;
                }
                .policy,
                .kube-type-wrapper{
                    position: relative;
                    select{
                        margin-bottom: 0px;
                        &:disabled{
                            background: #f9f9f9;
                        }
                    }
                    .edit-polycy-description,
                    .edit-kube-type-description{
                        left: 10px;
                        bottom: -20px;
                        color: #adaaaa;
                        font-size: 11px;
                        position: absolute;
                    }
                    .edit-policy,
                    .edit-kube-type{
                        height: 51px;
                        position: relative;
                        display: inline-block;
                        &:before{
                            left: 0;
                            top: 16px;
                            content: '';
                            width: 18px;
                            height: 17px;
                            position: absolute;
                            display: inline-block;
                            background: url('../img/pencil-big.png') 0 0 no-repeat;
                        }
                        &:hover{
                            cursor: pointer;
                            &:before{
                                background-position: 0 -18px;
                            }
                        }
                    }
                }
                .policy{
                    margin-bottom: 29px;
                }
                .kube-type-wrapper{
                    margin-bottom: 50px;
                }
                .ports,
                .volumes{
                    table{
                        thead{
                            tr{
                                th{
                                    color: #1d1d1d
                                }
                            }
                        }
                    }
                    label{
                        display: block;
                        .ip{
                            color: #d1d1d1;
                            font-weight: normal;
                        }
                    }
                    #ports-table{
                        margin-bottom: 15px;
                    }
                    #ports-table,
                    #volumes-table{
                        tr{
                            td{
                                &:last-child{
                                    padding-right: 24px;
                                }
                                label.custom{
                                    font-size: 0;
                                    font-weight: 400;
                                    input:checked{
                                        ~ i {
                                            font-weight: 800;
                                        }
                                    }
                                    i, span{
                                        display: inline-block;
                                        vertical-align: middle;
                                    }
                                    span{
                                        margin-right: 6px;
                                    }
                                    i{
                                        font-size: 13px;
                                        font-style: normal;
                                    }
                                    + .custom{
                                        margin-left: 10px;
                                    }
                                }
                                .bootstrap-select{
                                    button{
                                        height: 36px;
                                    }
                                    &.btn-group{
                                        .dropdown-toggle{
                                            font-size: 13px;
                                            padding-right: 39px;
                                        }
                                    }
                                }
                                span{
                                    &.remove-port, &.remove-volume{
                                        top: 2px;
                                        left: 7px;
                                        width: 15px;
                                        height: 17px;
                                        font-size: 0;
                                        display: inline-block;
                                        background: url('../img/recycling.png') 0 0 no-repeat;
                                        &:hover{
                                            cursor: pointer;
                                            background-position: 0 -18px;
                                        }
                                    }
                                }
                            }
                        }
                    }
                    #volumes-table{
                        .editable-container{
                            &.editable-inline{
                                .form-inline{
                                    .control-group{
                                        .editable-input{
                                            input{
                                                &.form-control{
                                                    width: 195px;
                                                }
                                            }
                                        }
                                    }
                                }
                            }
                        }
                    }
                    .radio{
                        position: initial;
                        min-height: initial;
                        margin-top: initial;
                        margin-bottom: initial;
                        label{
                            padding-left: 0;
                            margin-left: 15px;
                            margin-right: 5px;
                            display: inline-block;
                            input[type="checkbox"]{
                                display: none;
                                + span{
                                    .border-radius(50%);
                                    width: 15px;
                                    height: 15px;
                                    margin-right: 4px;
                                    position: relative;
                                    display: inline-block;
                                    border: 1px solid #898989;
                                    vertical-align: text-top;
                                }
                                &:checked{
                                    +span{
                                        &:before{
                                            .border-radius(50%);
                                            top: 4px;
                                            left: 4px;
                                            width: 5px;
                                            height: 5px;
                                            content: '';
                                            margin: auto;
                                            position: absolute;
                                            background-color: #898989;
                                        }
                                    }
                                }
                            }
                        }
                    }
                    button{
                        .box-shadow(none);
                        outline: 0;
                        &.add-port, &.add-volume{
                            border: none;
                            color: #3297ed;
                            padding-left: 35px;
                            position: relative;
                            margin-bottom: 40px;
                            background: transparent;
                            &:before{
                                top: 2px;
                                left: 10px;
                                content: '';
                                width: 15px;
                                height: 15px;
                                position: absolute;
                                background: url('../img/add-port-plus.png') 0 0 no-repeat;
                            }
                        }
                    }
                }
                .volumes{
                    margin-bottom: 30px;
                }
                .volumes,
                .ports{
                    table{
                        label{
                            margin-bottom: 0;
                            display: inline-block;
                            vertical-align: middle;
                            input[type="checkbox"]{
                                + span{
                                    width: 15px;
                                    height: 15px;
                                    margin-right: 0;
                                    &:before{
                                        top: -3px;
                                        left: -5px;
                                        width: 21px;
                                        height: 21px;
                                    }
                                }
                            }
                        }
                    }
                }
                .entrypoint{
                    margin-bottom: 40px;
                    .entrypoint-info{
                        height: 52px;
                        max-width: 200px;
                        line-height: 54px;
                        margin-bottom: 5px;
                        position: relative;
                        display: inline-block;
                        padding: 0 15px 0 50px;
                        border: 1px solid #f5f5f5;
                        background-color: #fcfcfc;
                        &:before{
                            .border-radius(50%);
                            top: 0;
                            bottom: 0;
                            left: 10px;
                            content: 'i';
                            width: 20px;
                            height: 20px;
                            margin: auto;
                            color: #a9a9a9;
                            line-height: 20px;
                            text-align: center;
                            position: absolute;
                            border: 1px solid #b9b9b9;
                        }
                    }
                    .fields{
                        .clearfix;
                        > div{
                            &:first-child{
                                margin-right: 4px;
                            }
                        }
                        input{
                            width: 100%;
                            height: 52px;
                            padding: 0 15px;
                            margin-bottom: 5px;
                            vertical-align: top;
                            display: inline-block;
                            border: 1px solid #e5e5e5;
                            &.command{
                                &:focus{
                                    .transition(color 500ms ease);
                                    border-color: #188eed;
                                }
                            }
                        }
                    }
                }
                &.environment{
                    .environment-set-up{
                        thead{
                            tr{
                                th{
                                    width: 270px;
                                    &:first-child{
                                        padding-right: 4px;
                                    }
                                }
                            }
                        }
                        tbody{
                            tr{
                                td{
                                    width: 270px;
                                    &:first-child{
                                        padding-right: 4px;
                                    }
                                    input{
                                        width: 100%;
                                        height: 52px;
                                        padding: 0 15px;
                                        margin-bottom: 5px;
                                        vertical-align: top;
                                        display: inline-block;
                                        border: 1px solid #e5e5e5;
                                        &.error{
                                            border-color: red;
                                        }
                                    }
                                }
                            }
                        }
                        .remove-env{
                            width: 15px;
                            height: 17px;
                            margin-left: 10px;
                            display: inline-block;
                            background: url('../img/recycling.png') 0 0 no-repeat;
                            &:hover{
                                cursor: pointer;
                                background-position: 0 -18px;
                            }
                        }
                    }
                }
                &.environment,
                .entrypoint{
                    label{
                        display: block;
                        margin-bottom: 10px;
                    }
                    a{
                        &:hover{
                            color: #3d464d;
                            text-decoration: none;
                        }
                    }
                    .bottom{
                        label{
                            margin-top: 25px;
                        }
                    }
                    .reset{
                        margin-bottom: 143px;
                    }
                    button{
                        .box-shadow(none);
                        outline: 0;
                        border: none;
                        position: relative;
                        margin-bottom: 35px;
                        background: transparent;
                        &.add-env{
                            color: #3297ed;
                            margin-top: 12px;
                            padding-left: 35px;
                            &:before{
                                top: 2px;
                                left: 10px;
                                content: '';
                                width: 15px;
                                height: 15px;
                                background: url('../img/add-port-plus.png') 0 0 no-repeat;
                                position: absolute;
                            }
                        }
                        &.reset-button{
                            .border-radius(2px);
                            height: 37px;
                            color: #ffffff;
                            padding: 0 30px;
                            font-size: 15px;
                            margin-bottom: 0;
                            font-family: @regular;
                            background-color: #2490EA;;
                        }
                    }
                }
            }
        }
        #tab-content{
            .clearfix{
                > div{
                    margin-bottom: 25px;
                }
                .image-source,
                #search-image-field,
                #private-image-field{
                    .box-shadow(none);
                    .border-radius(0);
                    .placeholder(#b4b4b4);
                    width: 100%;
                    height: 52px;
                    padding: 0 20px;
                    vertical-align: top;
                    display: inline-block;
                    border: 1px solid #e5e5e5;
                }
                .image-source{
                    padding: 0;
                    border: none;
                    font-size: 13px;
                    background-color: #fff;
                    button{
                        font-size: 13px;
                        height: inherit;
                        border-right: none;
                    }
                }
                #search-image-field,
                #private-image-field{
                    font-size: 13px;
                    border-right: 0;
                    background-color: #fff;
                }
                .search-image-inner{
                    height: 52px;
                    .search-image,
                    .select-image{
                        width: 100%;
                        height: 52px;
                        border: none;
                    }
                    .search-image{
                        font-size: 0;
                        color: transparent;
                        background: #2490EA url('../img/search-ico-big.png') center center no-repeat;
                    }
                    .select-image{
                        color: #fff;
                        font-size: 14px;
                        background-color: #2490EA;
                    }
                }
                @media (max-width: 768px) {
                    .image-source{
                        button{
                            border-right: 1px solid #e5e5e5;
                        }
                    }
                    #search-image-field,
                    #private-image-field{
                        border-right: 1px solid #e5e5e5;
                    }
                }
            }
            .private{
                display: none;
            }
            .login-user{
                display: none;
                margin-bottom: 20px;
                input{
                    .box-shadow(none);
                    .border-radius(0);
                    width: 100%;
                    height: 52px;
                    padding: 0 15px;
                    font-size: 13px;
                    vertical-align: top;
                    display: inline-block;
                    border: 1px solid #e5e5e5;
                    &:focus{
                        border-color: #188eed;
                    }
                }
            }
            #search-results-scroll{
                border-bottom: 1px solid #e5e5e5;
                #data-collection{
                    .item {
                        .clearfix;
                        color: #000000;
                        height: 110px;
                        margin-bottom: 15px;
                        padding-left: 120px;
                        position: relative;
                        &:before{
                            top: 0;
                            left: 0;
                            content: '';
                            width: 98px;
                            height: 86px;
                            position: absolute;
                            background: url('../img/container-image.png') 0 0 no-repeat;
                        }
                        &:last-child{
                            margin-bottom: 0;
                        }
                        .item-header-title {
                            font-size: 15px;
                            font-weight: bold;
                            margin-bottom: 5px;
                        }
                        .item-body-info{
                            font-size: 13px;
                            font-weight: normal;
                            word-break: break-all;
                        }
                        .more{
                            padding-top: 12px;
                            a{
                                color: #44aafc;
                                font-size: 14px;
                                position: relative;
                                padding-left: 28px;
                                &:before{
                                    left: 0;
                                    top: -2px;
                                    width: 22px;
                                    content: '';
                                    height: 23px;
                                    position: absolute;
                                    background: url(../img/learn-more-ico.png) 0 0 no-repeat;
                                }
                                &:hover{
                                    text-decoration: none;
                                }
                            }
                        }
                        .like{
                            border: none;
                            float: right;
                            color: #000000;
                            min-width: 80px;
                            font-size: 15px;
                            text-align: left;
                            position: relative;
                            padding-left: 30px;
                            font-family: @regular;
                            background-color: transparent;
                            &:before{
                                left: 0;
                                content: '';
                                width: 25px;
                                height: 20px;
                                position: absolute;
                                background: url('../img/like.png') 0 0 no-repeat;
                            }
                            &:hover{
                                cursor: default;
                            }
                        }
                        .add-item{
                            .border-radius(2px);
                            padding: 0;
                            color: #fff;
                            width: 100px;
                            float: right;
                            height: 37px;
                            font-size: 15px;
                            margin-top: 13px;
                            border: 1px solid;
                            text-align: center;
                            border-color: #2490EA;
                            background-color: #2490EA;
                            font-family: @regular;
                        }
                    }
                }
                .search-control{
                    text-align: center;
                    > div {
                        padding: 12px;
                        line-height: 20px;
                        position: relative;
                        margin-top: -25px;
                        &.btn-more{
                            color: #3197ee;
                            margin-bottom: 0;
                            position: relative;
                            padding-left: 26px;
                            &:before{
                                top: 4px;
                                left: -5px;
                                bottom: 0;
                                width: 16px;
                                content: '';
                                height: 16px;
                                position: relative;
                                display: inline-block;
                                background: url('../img/load-more.png') 0 0 no-repeat;
                            }
                            &.animation{
                                &:before{
                                    .rotating(1s);
                                }
                            }
                            &:hover{
                                cursor: pointer;
                            }
                        }
                    }
                }
            }
            label{
                margin-bottom: 15px;
            }
        }
    }
    .description{
        margin-top: 22px;
        p{
            font-size: 12px;
            margin-bottom: 0;
            padding-left: 8px;
        }
    }
}
#container-page{
    .nav-sidebar > li:last-child{
        height: initial;
    }
    .sub-nav{
        margin-top: 5px;
        li{
            margin-left: 0;
            padding-left: 10px;
            &:before{
                .border-radius(50%);
                top: 9px;
                left: 0px;
                width: 3px;
                height: 3px;
                background-color: #3197ee;
            }
            &.active{
                &:before{
                    background-color: #272727;
                }
            }
            &:hover{
                &:before{
                   background-color: #272727;
                }
            }
        }
    }
    #details_content{
        &.timelines-tab,
        &.monitoring-tab{
            #tab-content{
                .clearfix;
                .col-xs-10{
                    margin-bottom: 0;
                    .info{
                        margin-bottom: 27px;
                    }
                }
            }
        }
        &.monitoring-tab{
            #tab-content{
                #monitoring-page{
                    .page-top-menu{
                        span{
                            &:first-child{
                                width: 95px;
                            }
                        }
                        label{
                            font-weight: normal;
                            span{
                                top: 2px;
                                margin-right: 5px;
                            }
                        }
                    }
                }
            }
        }
        &.variables-tab{
            .variables-table{
                margin-top: 27px;
            }
            .env-table{
                margin-top: 0;
                td{
                    .word-wrap()
                }
            }
        }
        &.limits-tab{
            #tab-content{
                &.limits{
                    .servers{
                        margin-top: 27px;
                        padding-left: 140px;
                        &:before{
                            top: 0;
                            left: 0;
                            width: 150px;
                            content: '';
                            height: 66px;
                            position: absolute;
                            background: url('../img/servers.png') center no-repeat;
                        }
                        > div{
                            line-height: 18px;
                            &.edit{
                                top: 74px;
                                left: 65px;
                                color: #3197ee;
                                position: absolute;
                                &:before{
                                    content: '';
                                    left: -18px;
                                    top: 1px;
                                    width: 13px;
                                    height: 14px;
                                    position: absolute;
                                    background: url('../img/pencil-small.png') 0 -14px no-repeat;
                                }
                                &:hover{
                                    cursor: pointer;
                                }
                            }
                        }
                    }
                }
            }
        }
        &.logs-tab{
            .container-logs-wrapper{
                .clearfix();
                .export-logs {
                    color: #4e5665;
                    line-height: 17px;
                    position: relative;
                    padding-left: 24px;
                    margin-bottom: 15px;
                    text-decoration: none;
                    &:hover{
                        color: #428bca;
                        &:before{
                            background-position: 0 -18px;
                        }
                    }
                    &:before{
                        top: 0;
                        left: 0;
                        bottom: 0;
                        content: '';
                        width: 15px;
                        height: 17px;
                        margin: auto;
                        position: absolute;
                        background: url('../img/export-ico.png') 0 0 no-repeat;
                    }
                }
            }
            .container-logs{
                .box-shadow-materials();
                clear: both;
                color: white;
                height: 38em;
                padding: 20px;
                overflow: auto;
                font-size: 10pt;
                margin: 15px 0 10px;
                background-color: #000;
                p{
                    margin: 0;
                    line-height: 21px;
                    word-break: break-all;
                }
            }
        }
        #tab-content{
            #ports-table{
                margin-bottom: 35px;
            }
            .volumes{
                margin-bottom: 22px;
            }
        }
    }
}<|MERGE_RESOLUTION|>--- conflicted
+++ resolved
@@ -1,510 +1,4 @@
 /* pod-main */
-<<<<<<< HEAD
-#podlist-table, #imagelist-table, #ports-table, #volumes-table, .variables-table, #env-table, .env-table{
-    .box-shadow-materials();
-    thead{
-        background-color: transparent;
-        &.min-opacity{
-            .opacity(0);
-        }
-        &.pods-checked{
-            th {
-                .opacity(0);
-                &.checkboxes{
-                    .opacity(1);
-                }
-            }
-        }
-        tr{
-            border-color: transparent;
-            th{
-                .user-select(none);
-                height: 50px;
-                color: #4e5665;
-                font-size: 13px;
-                cursor: default;
-                text-align: left;
-                border-top: none;
-                border-bottom: none;
-                font-weight: normal;
-                vertical-align: middle;
-                font-family: @regular;
-                &:focus{
-                    outline: 0;
-                }
-                &.checkboxes{
-                    font-size: 0;
-                    text-align: center;
-                    label.custom{
-                        max-width: 12px;
-                        margin-top: 4px;
-                    }
-                }
-                &.active{
-                   background-color: transparent;
-                }
-                .caret{
-                    margin-left: 5px;
-                    &.rotate{
-                        .rotate(180deg)
-                    }
-                }
-                .custom{
-                    span{
-                        vertical-align: middle;
-                    }
-                }
-            }
-        }
-    }
-    tbody{
-        tr{
-            background-color: #fff;
-            &:hover{
-                background-color: #f5fafe;
-            }
-            &.checked{
-                background-color: #f5fafe;
-                td{
-                    label{
-                        &.custom{
-                            span{
-                                &:before{
-                                    top: -6px;
-                                    left: -5px;
-                                    width: 21px;
-                                    content: '';
-                                    height: 21px;
-                                    position: absolute;
-                                    background: url('../img/checkbox-checked-blue.png') 0 0 no-repeat;
-                                }
-                            }
-                        }
-                    }
-                }
-            }
-            &.deleting {
-                td {
-                    .opacity(0.3);
-                }
-            }
-            td{
-                height: 50px;
-                color: #1d1d1d;
-                padding-top: 0;
-                font-size: 13px;
-                padding-bottom: 0;
-                vertical-align: middle;
-                font-family: @regular;
-                &.checkboxes{
-                    font-size: 0;
-                    text-align: center;
-                    label.custom{
-                        max-width: 12px;
-                    }
-                }
-                &.index, &.disabled-color-text, input[disabled]{
-                    color: #b1b9c0;
-                }
-                &.actions{
-                    font-size: 0;
-                    span + span{
-                        margin-left: 10px;
-                    }
-                }
-                &.containerProtocol{
-                    text-transform: uppercase;
-                    *{
-                        text-transform: uppercase;
-                    }
-                }
-                .bootstrap-select{
-                    .no-results {
-                        display: none !important;
-                    }
-                    .dropdown-menu{
-                        top: 1px;
-                        border: none;
-                        &.inner{
-                            border: 1px solid #e5e5e5;
-                            border-top: none;
-                            > li{
-                                a{
-                                    padding: 9px 20px;
-                                    &.invalid-name-pd {  // error message
-                                        color: #d32f2f;
-                                        cursor: auto;
-                                        border: none;
-                                        font-weight: normal;
-                                        white-space: normal;
-                                        padding-top: 3px;
-                                        padding-bottom: 3px;
-                                    }
-                                }
-                            }
-                        }
-                        &.error{
-                            border-color: red;
-                        }
-                        &.open{
-                            min-height: 36px !important;
-                            .bs-searchbox{
-                                padding: 0;
-                                input {
-                                    font-size: 13px;
-                                    font-family: @regular;
-                                    color: #1d1d1d;
-                                    .placeholder(#b4b4b4);
-                                    .box-shadow( none );
-                                    .border-radius( 0 );
-                                    height: 36px;
-                                    outline: 0;
-                                    border: 1px solid #188eed;
-                                    background-color: #fff;
-                                    padding: 0 20px;
-                                    width: 100%;
-                                    &:focus{
-                                        .box-shadow(none);
-                                        .transition(color 500ms ease);
-                                        border-color: #188eed;
-                                    }
-                                    &.error{
-                                        border-color: red;
-                                    }
-                                }
-                            }
-                        }
-                    }
-                }
-                .custom{
-                    input{
-                        &:checked{
-                            position: relative;
-                        }
-                    }
-                    span{
-                        vertical-align: middle;
-                    }
-                }
-                .input-wrap{
-                    input{
-                        .box-sizing(border-box);
-                        width: 100%;
-                        height: 36px;
-                        margin: 0;
-                        outline: none;
-                        padding: 0 0 0 20px;
-                        font-size: 13px;
-                        background-color: #fff;
-                        border: 1px solid #e5e5e5;
-                        &:focus{
-                            .transition(color 500ms ease);
-                            border-color: #188eed;
-                        }
-                        &.error{
-                            border-color: red;
-                        }
-                    }
-                    input[type=number]::-webkit-inner-spin-button,
-                    input[type=number]::-webkit-outer-spin-button {
-                      -webkit-appearance: none;
-                      margin: 0;
-                    }
-                }
-                .add-drive-cancel{
-                    border: none;
-                    width: 16px;
-                    height: 15px;
-                    margin: auto;
-                    display: inline-block;
-                    background: url('../img/remove-line.png') center no-repeat;
-                    &:hover{
-                        cursor: pointer;
-                    }
-                }
-                span{
-                    &.pdName{
-                        position: relative;
-                        color: #3297ed;
-                        .caret{
-                            top: 11px;
-                            bottom: 0;
-                            margin: auto;
-                            right: -14px;
-                            position: absolute;
-                            border-top-color: #3297ed;
-                        }
-                        .form-control{
-                            &.input-sm{
-                                border-color: transparent;
-                                &:focus{
-                                    border-color: transparent;
-                                }
-                            }
-                        }
-                        + span{
-                            select{
-                                &.form-control{
-                                    &.input-sm{
-                                        min-width: 90px;
-                                    }
-                                }
-                            }
-                        }
-                    }
-                    + .editable-container{
-                        button{
-                           margin-bottom: 0 !important;
-                        }
-                        + .add-drive{
-                            margin-top: 8px;
-                            margin-left: 5px;
-                            vertical-align: middle;
-                        }
-                    }
-                    &.add-drive{
-                        width: 15px;
-                        height: 15px;
-                        font-size: 0;
-                        color: #3297ed;
-                        display: inline-block;
-                        vertical-align: bottom;
-                        background: url('../img/add-port-plus.png') 0 0 no-repeat;
-                        &:hover{
-                            cursor: pointer;
-                        }
-                    }
-                    &.running, &.OK, &.stopped,  &.troubles, &.pending, &.waiting, &.termination, &.terminated, &.failed, &.succeeded{
-                        position: relative;
-                        padding-left: 29px;
-                        text-transform: capitalize;
-                        &:before{
-                            .border-radius(50%);
-                            left: 6px;
-                            width: 12px;
-                            content: '';
-                            height: 12px;
-                            bottom: 2px;
-                            position: absolute;
-                        }
-                    }
-                    &.running, &.OK{
-                        &:before{
-                            background-color: #97cd75;
-                        }
-                    }
-                    &.stopped, &.troubles{
-                        &:before{
-                            background-color: #f5544d;
-                        }
-                    }
-                    &.terminated, &.succeeded, &.failed{
-                        &:before{
-                            background-color: #c3c3c3;
-                        }
-                    }
-                    &.pending, &.waiting{
-                        padding-left: 29px;
-                        &:before{
-                            .border-radius(0);
-                            left: 0;
-                            width: 22px;
-                            content: '';
-                            margin: auto;
-                            height: 18px;
-                            position: absolute;
-                            background: url('../img/pending.gif') 0 0 no-repeat;
-                        }
-                    }
-                    &.unpaid{
-                        padding-left: 29px;
-                        position: relative;
-                        text-transform: capitalize;
-                        &:before{
-                            .border-radius(0);
-                            left: 7px;
-                            width: 9px;
-                            content: '';
-                            margin: auto;
-                            height: 17px;
-                            position: absolute;
-                            background: url('../img/unpaid-icon.png') 0 0 no-repeat;
-                        }
-                    }
-                }
-                .pay-and-start-btn, .restart-btn, .start-btn, .stop-btn, .terminate-btn, .editPod{
-                    top: 2px;
-                    left: 0px;
-                    height: 17px;
-                    font-size: 0;
-                    position: relative;
-                    display: inline-block;
-                    &:hover{
-                        cursor: pointer;
-                    }
-                }
-                .check-for-update, .container-update{
-                    left: 0;
-                    top: 2px;
-                    font-size: 0;
-                    position: relative;
-                    display: inline-block;
-                    &:hover{
-                        cursor: pointer;
-                    }
-                }
-                .check-for-update{
-                    width: 14px;
-                    height: 16px;
-                    background: url('../img/check-update-ico.png') 0 0 no-repeat;
-                    &:hover{
-                        background-position: 0 -17px;
-                    }
-                }
-                .container-update{
-                    width: 24px;
-                    height: 21px;
-                    background: url('../img/container-update-ico.png') 0 0 no-repeat;
-                    &:hover{
-                        background-position: 0 -21px;
-                    }
-                }
-                .start-btn, .pay-and-start-btn{
-                    width: 12px;
-                    background: url('../img/start.png') 0 0 no-repeat;
-                    &:hover{
-                        background-position: 0 -18px;
-                    }
-                }
-                .restart-btn{
-                    width: 19px;
-                    background: url('../img/redeploy-pod.png') 0 0 no-repeat;
-                    &:hover{
-                        background-position: 0 -18px;
-                    }
-                }
-                .stop-btn{
-                    width: 17px;
-                    background: url('../img/stop.png') 0 0 no-repeat;
-                    &:hover{
-                        background-position: 0 -17px;
-                    }
-                }
-                .terminate-btn{
-                    width: 15px;
-                    background: url('../img/recycling.png') 0 0 no-repeat;
-                    &:hover{
-                        background-position: 0 -18px;
-                    }
-                }
-                .editPod{
-                    width: 20px;
-                    background: url('../img/pencil-big.png') 0 0 no-repeat;
-                    &:hover{
-                        background-position: 0 -18px;
-                    }
-                }
-                .tooltip.bottom{
-                    .opacity(1);
-                    .box-shadow(0px 1px 1px 0px rgba(250,250,250,1));
-                    margin-top: 8px;
-                    border-color: #bdc4c9;
-                    background-color: #fff;
-                    .tooltip-arrow{
-                        display: none;
-                    }
-                    .tooltip-inner{
-                        height: 44px;
-                        color: #1d1d1d;
-                        padding: 0 12px;
-                        line-height: 44px;
-                        position: relative;
-                        text-align: center;
-                        white-space: nowrap;
-                        background-color: #fff;
-                        border: 1px solid #c7ced3;
-                        &:before{
-                            left: 46%;
-                            top: -10px;
-                            content:'';
-                            width: 14px;
-                            z-index: 9999;
-                            height: 11px;
-                            position: absolute;
-                            background: url('../img/tooltip-arrow-up.png') 0 0 no-repeat
-                        }
-                    }
-                }
-            }
-            // FIXME: "a" is messing up with bootstrap-select
-            // a, .poditem-page-btn, .container-page-btn{
-            .poditem-page-btn, .container-page-btn{
-                padding: 0;
-                color: #3197ee;
-                font-size: 13px;
-                font-family: @regular;
-                text-decoration: none;
-                &:hover{
-                    cursor: pointer;
-                }
-            }
-            .image-tag{
-                color: #fff;
-                cursor: default;
-                font-size: 11px;
-                margin-left: 5px;
-                padding: 1px 6px 2px;
-                background-color: #9B9B9B;
-            }
-        }
-    }
-}
-.variables-table, #imagelist-table{
-    margin-top: 10px;
-}
-#imagelist-table{
-    position: relative;
-    thead{
-        tr{
-            th{
-                &:first-child{
-                    padding-left: 24px;
-                }
-            }
-        }
-    }
-    tbody{
-        tr{
-            td{
-                &:first-child{
-                    padding-left: 24px;
-                }
-            }
-        }
-    }
-}
-#ports-table, #volumes-table, .env-table, .variables-table {
-    thead{
-        tr{
-            th{
-                &:first-child{
-                    padding-left: 24px;
-                }
-            }
-        }
-    }
-    tbody{
-        tr{
-            td{
-                &:first-child{
-                    padding-left: 24px;
-                }
-            }
-        }
-    }
-}
-=======
->>>>>>> 1b50e75f
 #steps{
     .nav-buttons{
         &.fixed{
@@ -531,13 +25,7 @@
         font-size: 13px;
         font-family: @semibold;
     }
-<<<<<<< HEAD
     .removePods, .stopPods, .runPods, .restartPods{
-=======
-    .removePods,
-    .stopPods,
-    .runPods{
->>>>>>> 1b50e75f
         color: #4e5665;
         font-size: 13px;
         position: relative;
