--- conflicted
+++ resolved
@@ -233,12 +233,6 @@
                     border-bottom: none;
                     .total-wrapper{
                         position: relative;
-<<<<<<< HEAD
-                        padding: 14px 20px;
-                        margin-bottom: 20px;
-                        background-color: #fff;
-                        border: 1px solid #e5e5e5;
-=======
                         margin-bottom: 52px;
                         background-color: #fff;
                         border: 1px solid #e5e5e5;
@@ -255,7 +249,6 @@
                             position: absolute;
                             font: normal normal normal 55px/55px @materials;
                         }
->>>>>>> af0fc638
                         table{
                             width: 100%;
                             margin-bottom: 10px;
