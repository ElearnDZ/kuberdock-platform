define(['app_data/app',
        'tpl!app_data/pods/templates/layout_pod_item.tpl',
        'tpl!app_data/pods/templates/page_info_panel.tpl',
        'tpl!app_data/pods/templates/page_container_item.tpl',
        'tpl!app_data/pods/templates/pod_item_controls.tpl',
        'tpl!app_data/pods/templates/pod_item_upgrade_resources.tpl',
        'tpl!app_data/pods/templates/pod_item_upgrade_container_resources.tpl',
        'tpl!app_data/pods/templates/pod_item_graph.tpl',
        'moment-timezone', 'app_data/utils',
        'bootstrap', 'bootstrap-editable', 'jqplot', 'jqplot-axis-renderer', 'numeral', 'bbcode'],
       function(App,
                layoutPodItemTpl,
                pageInfoPanelTpl,
                pageContainerItemTpl,
                podItemControlsTpl,
                upgradeResourcesTpl,
                upgradeContainerResourcesTpl,
                podItemGraphTpl,
                moment, utils){

    var podItem = {};

    podItem.PodItemLayout = Backbone.Marionette.LayoutView.extend({
        template : layoutPodItemTpl,

        regions: {
            nav      : '#item-navbar',
            header   : '#item-header',
            controls : '#item-controls',
            info     : '#item-info',
            contents : '#layout-contents'
        },

        ui: {
            podsList : '.podsList'
        },

        events: {
            'click @ui.podsList' : 'showPodsList',
        },

        onBeforeShow: utils.preloader.show,
        onShow: utils.preloader.hide,

        showPodsList: function(){
            App.navigate('pods', {trigger: true});
        }
    });

    // View for showing a single container item as a container in containers list
    podItem.InfoPanelItem = Backbone.Marionette.ItemView.extend({
        template    : pageContainerItemTpl,
        tagName     : 'tr',
        className   : 'container-item',
        /*className   : function(){
            return this.model.is_checked ? 'container-item checked' : 'container-item';
        },*/

        templateHelpers: function(){
            var kubes = this.model.get('kubes'),
                startedAt = this.model.get('startedAt'),
                imagename = this.model.get('image'),
                imagetag = null;

            if (/[^/:]+:[^/:]+$/.test(imagename)) {
                var pos = imagename.lastIndexOf(':');
                imagetag = imagename.substr(pos + 1);
                imagename = imagename.substr(0, pos);
            }

            return {
                kubes: kubes ? kubes : 0,
                startedAt: startedAt ? App.currentUser.localizeDatetime(startedAt) : 'Not deployed yet',
                updateIsAvailable: this.model.updateIsAvailable,
                imagename: imagename,
                imagetag: imagetag
            };
        },

        ui: {
            'start'            : '.start-btn',
            'stop'             : '.stop-btn',
            'delete'           : '.terminate-btn',
            'updateContainer'  : '.container-update',
            'checkForUpdate'   : '.check-for-update',
            'containerPageBtn' : '.container-page-btn',
        },

        events: {
            'click @ui.updateContainer'    : 'updateItem',
            'click @ui.checkForUpdate'     : 'checkForUpdate',
            'click @ui.containerPageBtn'   : 'containerPage',
        },

        modelEvents: {
            'change': 'render'
        },

        updateItem: function(){ this.model.update(); },
        checkForUpdate: function(){
            this.model.checkForUpdate().done(this.render);
        },

        containerPage: function(evt){
            evt.stopPropagation();
            this.checked = false;
                App.navigate('pods/poditem/' + this.model.getPod().id + '/' +
                             this.model.get('name') , {trigger: true});
        },
    });

    podItem.InfoPanel = Backbone.Marionette.CompositeView.extend({
        template  : pageInfoPanelTpl,
        childView: podItem.InfoPanelItem,
        childViewContainer: "tbody",
    });

    podItem.ControlsPanel = Backbone.Marionette.ItemView.extend({
        template: podItemControlsTpl,
        tagName: 'div',
        className: 'pod-controls',

        ui: {
            close : 'span.close',
            message: '.message-wrapper'
        },
        onShow: function(){
            if (this.model.get('postDescription'))
                this.ui.close.parents('.message-wrapper').slideDown();
        },

        events: {
            'click .start-btn'        : 'startItem',
            'click .pay-and-start-btn': 'payStartItem',
            'click .restart-btn'      : 'restartItem',
            'click .stop-btn'         : 'stopItem',
            'click .terminate-btn'    : 'terminateItem',
            'click @ui.close'         : 'closeMessage'
        },

        modelEvents: {
            'change': 'render',
        },

        initialize: function(options){
            this.graphs = !!options.graphs;
            this.upgrade = !!options.upgrade;
        },

        templateHelpers: function(){
            var publicName = this.model.has('public_aws')
                    ? this.model.get('public_aws')
                    : '',
                kubes = this.model.getKubes(),
                pkg = App.userPackage,
                kubeId = this.model.get('kube_type'),
                kubeType = App.kubeTypeCollection.get(kubeId),
                hasPorts = this.model.get('containers').any(function(c) {
                    return c.get('ports') && c.get('ports').length;
                }),
                postDesc = this.model.get('postDescription');

            this.model.recalcInfo(pkg);

            return {
                hasPorts        : hasPorts,
<<<<<<< HEAD
                postDescription : postDesc ? this.encodeBBCode(postDesc) : null,
=======
                postDescription : this.preparePostDescription(postDesc),
>>>>>>> 127e7b3d
                publicIP        : this.model.get('public_ip'),
                publicName      : publicName,
                graphs          : this.graphs,
                upgrade         : this.upgrade,
                kubeType        : kubeType,
                kubes           : kubes,
                totalPrice      : this.model.totalPrice,
                limits          : this.model.limits,
                podName         : this.model.get('name'),
                period          : pkg.get('period'),
                ableTo          : _.bind(this.model.ableTo, this.model),
            };
        },

        onDomRefresh: function(){
            if (this.model.get('postDescription'))
                this.ui.close.parents('.message-wrapper').show();
        },

        closeMessage: function(){
            var model = this.model;
            this.ui.close.parents('.message-wrapper').slideUp({complete: function(){
                model.unset('postDescription');
                model.command('set', {postDescription: null});
            }});
        },

        startItem: function(){ this.model.cmdStart(); },
        payStartItem: function(){ this.model.cmdPayAndStart(); },
        restartItem: function(){ this.model.cmdRestart(); },
        stopItem: function(){ this.model.cmdStop(); },
        terminateItem: function(){ this.model.cmdDelete(); },

        preparePostDescription: function(val){
            if (val == null)
                return;
            val = val.replace(/(%PUBLIC_ADDRESS%)/gi,
                              this.model.get('public_ip') || '...');
            var parser = new BBCodeParser(BBCodeParser.defaultTags());
            return parser.parseString(val);
        }
    });

    podItem.PodGraphItem = Backbone.Marionette.ItemView.extend({
        template: podItemGraphTpl,

        initialize: function(options){ this.pod = options.pod; },

        ui: {
            chart: '.graph-item'
        },

        onShow: function(){
            var lines = this.model.get('lines'),
                running = this.pod.get('status') === 'running',
                series = this.model.get('series'),
                options = {
                title: this.model.get('title'),
                axes: {
                    xaxis: {label: 'time', renderer: $.jqplot.DateAxisRenderer},
                    yaxis: {label: this.model.get('ylabel'), min: 0}
                },
                seriesDefaults: {
                    showMarker: false,
                    rendererOptions: {
                        smooth: true
                    }
                },
                series: series,
                grid: {
                    background: '#ffffff',
                    drawBorder: false,
                    shadow: false
                },
                legend: {
                    show: true,
                    placement: 'insideGrid'
                },
                noDataIndicator: {
                    show: true,
                    indicator: !running ? 'Pod is not running...' :
                        'Collecting data... plot will be dispayed in a few minutes.',
                    axes: {
                        xaxis: {
                            min: App.currentUser.localizeDatetime(+new Date() - 1000*60*20),
                            max: App.currentUser.localizeDatetime(),
                            tickOptions: {formatString:'%H:%M'},
                            tickInterval: '5 minutes',
                        },
                        yaxis: {min: 0, max: 150, tickInterval: 50}
                    }
                },
            };

            var points = [];
            for (var i=0; i<lines;i++)
                points.push([]);

            // If there is only one point, jqplot will display ugly plot with
            // weird grid and no line.
            // Remove this point to force jqplot to show noDataIndicator.
            if (this.model.get('points').length == 1)
                this.model.get('points').splice(0);

            this.model.get('points').forEach(function(record){
                var time = App.currentUser.localizeDatetime(record[0]);
                for (var i=0; i<lines; i++)
                    points[i].push([time, record[i+1]]);
            });
            this.ui.chart.jqplot(points, options);
        }
    });

    podItem.PodGraph = Backbone.Marionette.CollectionView.extend({
        childView: podItem.PodGraphItem,
        childViewOptions: function() {
            return {pod: this.model};
        },

        modelEvents: {
            'change': 'render'
        },
    });

    podItem.UpgradeContainerResources = Backbone.Marionette.ItemView.extend({
        template: upgradeContainerResourcesTpl,
        tagName: 'tr',

        ui: {
            price: '.upgrade-price',
            kubes: '.upgrade-kubes',
            moreKubes: '.upgrade-kubes-more',
            lessKubes: '.upgrade-kubes-less',
        },

        events: {
            'click @ui.moreKubes': 'addKube',
            'click @ui.lessKubes': 'removeKube',
            'change @ui.kubes': 'changeKubes',
        },

        modelEvents: {
            'change': 'render',
        },

        viewOptions: ['pkg', 'modelOrig', 'kubesLimit'],
        initialize: function(options){
            this.mergeOptions(options, this.viewOptions);
        },

        templateHelpers: function(){
            var image = /^(.+?)(?::([^/:]+))?$/.exec(this.model.get('image')),
                imagename = image[1],
                imagetag = image[2],
                kube = this.model.getPod().getKubeType(),
                kubesChange = this.model.get('kubes') - this.modelOrig.get('kubes');

            return {
                kubesLimit: this.kubesLimit,
                imagename: imagename,
                imagetag: imagetag,
                upgradePrice: this.pkg.getFormattedPrice(this.pkg.priceFor(kube.id) * kubesChange),
                pod: this.model.getPod(),
                limits: this.model.limits,
            };
        },

        addKube: function(){ this.ui.kubes.val(+this.ui.kubes.val() + 1).change(); },
        removeKube: function(){ this.ui.kubes.val(+this.ui.kubes.val() - 1).change(); },
        changeKubes: function(){
            var kubes = Math.max(1, Math.min(this.kubesLimit, +this.ui.kubes.val()));
            this.ui.kubes.val(kubes);
            this.model.set('kubes', kubes);
        },
    });

    podItem.UpgradeResources = Backbone.Marionette.CompositeView.extend({
        template: upgradeResourcesTpl,
        childView: podItem.UpgradeContainerResources,
        childViewContainer: 'tbody',
        childViewOptions: function(model){
            return {
                modelOrig: this.modelOrig.get('containers').get(model.id),
                pkg: this.pkg,
                kubesLimit: this.kubesLimit,
            };
        },

        ui: {
            cancel: '.cancel-upgrade',
            order: '.apply-upgrade'
        },

        events: {
            'click @ui.cancel': 'cancel',
            'click @ui.order': 'order',
        },

        modelEvents: {
            'change:containers[*].kubes': 'render',
        },

        viewOptions: ['modelOrig', 'containerName', 'kubesLimit', 'fixedPrice'],
        initialize: function(options){
            this.pkg = App.userPackage;
            this.mergeOptions(options, this.viewOptions);
        },

        filter: function (child) {
            return this.containerName == null || child.get('name') === this.containerName;
        },

        templateHelpers: function(){
            this.model.recalcInfo(this.pkg);
            return {
                period: this.pkg.get('period'),
                totalPrice: this.model.totalPrice,
                upgradePrice: this.pkg.getFormattedPrice(
                    this.model.rawTotalPrice - this.modelOrig.rawTotalPrice),
            };
        },

        cancel: function(){
            App.navigate('pods/' + this.model.id, {trigger: true});
        },

        order: function(){
            var that = this;
            App.getPodCollection().done(function(col){
                var modelOrigBackup = that.modelOrig.clone();
                col.add(that.model, {merge: true});
                if (that.fixedPrice){
                    utils.preloader.show();
                    $.ajax({  // TODO: use Backbone.model
                        authWrap: true,
                        type: 'POST',
                        contentType: 'application/json; charset=utf-8',
                        url: '/api/billing/orderKubes',
                        data: JSON.stringify({pod: JSON.stringify(that.model)}),
                    }).always(utils.preloader.hide).fail(utils.notifyWindow).done(function(xhr){
                        if(xhr.data.status.toLowerCase() == 'paid'){
                            utils.notifyWindow('Pod will be upgraded.', 'success');
                            App.navigate('pods/' + that.model.id, {trigger: true});
                        } else {
                            window.location = xhr.data.redirect;
                        }
                    }).fail(function(){ col.add(modelOrigBackup, {merge: true}); });
                } else {
                    that.model.command('redeploy')
                        .fail(function(){ col.add(modelOrigBackup, {merge: true}); })
                        .done(function(){
                            utils.notifyWindow('Pod will be upgraded.', 'success');
                            App.navigate('pods/' + that.model.id, {trigger: true});
                        });
                }
            });
        },
    });

    return podItem;
});<|MERGE_RESOLUTION|>--- conflicted
+++ resolved
@@ -164,11 +164,7 @@
 
             return {
                 hasPorts        : hasPorts,
-<<<<<<< HEAD
-                postDescription : postDesc ? this.encodeBBCode(postDesc) : null,
-=======
                 postDescription : this.preparePostDescription(postDesc),
->>>>>>> 127e7b3d
                 publicIP        : this.model.get('public_ip'),
                 publicName      : publicName,
                 graphs          : this.graphs,
@@ -190,10 +186,12 @@
 
         closeMessage: function(){
             var model = this.model;
-            this.ui.close.parents('.message-wrapper').slideUp({complete: function(){
-                model.unset('postDescription');
-                model.command('set', {postDescription: null});
-            }});
+            this.ui.close.parents('.message-wrapper').slideUp({
+                complete: function(){
+                    model.unset('postDescription');
+                    model.command('set', {postDescription: null});
+                }
+            });
         },
 
         startItem: function(){ this.model.cmdStart(); },
