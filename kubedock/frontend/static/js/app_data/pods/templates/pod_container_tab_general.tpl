<div class="container">
    <div class="row">
        <div class="col-sm-12 col-md-2 sidebar">
            <ul class="nav nav-sidebar">
<<<<<<< HEAD
                <% if (before){ %>
                    <li role="presentation" class="stats go-to-logs">Logs</li>
                    <li role="presentation" class="monitoring go-to-stats">Monitoring</li>
                <% } %>
                <li role="presentation" class="configuration active">General</li>
                <li role="presentation" class="variables go-to-envs">Variables</li>
=======
                <li role="presentation" class="stats go-to-logs"><span>Logs</span></li>
                <li role="presentation" class="monitoring go-to-stats"><span>Monitoring</span></li>
                <li role="presentation" class="configuration active"><span>General</span></li>
                <li role="presentation" class="variables go-to-envs"><span>Variables</span></li>
>>>>>>> 4bd5904c
            </ul>
        </div>
        <div id="details_content" class="col-md-10 col-sm-12 configuration-general-tab">
            <div id="tab-content">
                <div class="status-line">
                    <span class="icon status <%- state %>"><span>Status: <%- state %></span></span>
                    <% if (state == "running"){ %>
                        <span id="stopContainer"><span>Stop</span></span>
                        <% if (!updateIsAvailable) { %>
                            <span class="check-for-update" title="Check <%- image %> for updates"><span>Check for updates</span></span>
                        <% } else { %>
                            <span class="container-update" title="Update <%- image %> container"><span>Update</span></span>
                        <% } %>
                        <a class="upgrade-btn" href="#pods/<%- podID %>/container/<%- id %>/upgrade"
                                title="Change the amount of resources for <%- image %>"><span>Upgrade resources</span></a>
                    <% } else  if (state == "stopped"){ %>
                        <span id="startContainer"><span>Start</span></span>
                    <% } %>
                    <a class="edit-container-general" href="#pods/<%- podID %>/container/<%- id %>/edit/general"><span>Edit</span></a>
                    <% if (sourceUrl !== undefined) { %>
                        <a class="hidden-sm hidden-xs pull-right image-link" href="<%- /^https?:\/\//.test(sourceUrl) ? sourceUrl : 'http://' + sourceUrl %>" target="blank"><span>Learn more about this image</span></a>
                    <% } %>
                </div>
                <div class="control-icons col-md-10 col-md-offset-2 col-sm-12">
                    <div class="col-md-6 col-md-offset-0 col-sm-10 col-sm-offset-2 col-xs-12 info">
                        <div>Image: <%- image %></div>
                        <div>Kube Type: <%- kube_type.get('name') %></div>
                        <div>Restart policy: <%- restart_policy %></div>
                        <div>Number of Kubes: <%- kubes %></div>
                    </div>
                    <div class="col-md-6 col-md-offset-0 col-sm-10 col-sm-offset-2 col-xs-12 servers">
                        <div>CPU: <%- limits.cpu %></div>
                        <div>RAM: <%- limits.ram %></div>
                        <div>HDD: <%- limits.hdd %></div>
                    </div>
                </div>
                <div class="col-xs-12 no-padding">
                    <div class="ports-table-wrapper"></div>
                    <div class="volumes">
                        <div class="row">
                            <div class="col-xs-12"></div>
                        </div>
                    </div>
                </div>
            </div>
        </div>
    </div>
</div><|MERGE_RESOLUTION|>--- conflicted
+++ resolved
@@ -2,19 +2,12 @@
     <div class="row">
         <div class="col-sm-12 col-md-2 sidebar">
             <ul class="nav nav-sidebar">
-<<<<<<< HEAD
                 <% if (before){ %>
-                    <li role="presentation" class="stats go-to-logs">Logs</li>
-                    <li role="presentation" class="monitoring go-to-stats">Monitoring</li>
+                    <li role="presentation" class="stats go-to-logs"><span>Logs</span></li>
+                    <li role="presentation" class="monitoring go-to-stats"><span>Monitoring</span></li>
                 <% } %>
-                <li role="presentation" class="configuration active">General</li>
-                <li role="presentation" class="variables go-to-envs">Variables</li>
-=======
-                <li role="presentation" class="stats go-to-logs"><span>Logs</span></li>
-                <li role="presentation" class="monitoring go-to-stats"><span>Monitoring</span></li>
                 <li role="presentation" class="configuration active"><span>General</span></li>
                 <li role="presentation" class="variables go-to-envs"><span>Variables</span></li>
->>>>>>> 4bd5904c
             </ul>
         </div>
         <div id="details_content" class="col-md-10 col-sm-12 configuration-general-tab">
