--- conflicted
+++ resolved
@@ -13,29 +13,13 @@
         <span class="close"></span>
     </div>
 </div>
-<<<<<<< HEAD
-<div class="no-padding">
-    <span class="status-line <%- status %>">Status: <%- status %></span>
-    <% if (ableTo('redeploy')) { %> <span class="restart-btn">restart</span> <% } %>
-    <% if (ableTo('pay-and-start')) { %> <span class="pay-and-start-btn">pay & start</span> <% } %>
-    <% if (ableTo('start')) { %> <span class="start-btn">start</span> <% } %>
-    <% if (ableTo('stop')) { %> <span class="stop-btn">stop</span> <% } %>
-    <% if (ableTo('delete')) { %> <span class="terminate-btn">delete</span> <% } %>
-=======
 <div class="status-line">
     <span class="icon <%- status %>">Status: <%- status %></span>
-    <% if ( status == "running" || status == "pending") { %>
-        <span class="icon hover stop-btn">Stop</span>
-        <span class="icon hover restart-btn">Restart</span>
-    <% } else { %>
-        <% if ( status === "unpaid") { %>
-            <span class="icon hover pay-and-start-btn">Pay & start</span>
-        <% } else { %>
-            <span class="icon hover start-btn">Start</span>
-        <% } %>
-    <% } %>
-    <span class="icon hover terminate-btn">Delete</span>
->>>>>>> 1b50e75f
+    <% if (ableTo('redeploy')) { %> <span class="icon hover restart-btn">restart</span> <% } %>
+    <% if (ableTo('pay-and-start')) { %> <span class="icon hover pay-and-start-btn">pay & start</span> <% } %>
+    <% if (ableTo('start')) { %> <span class="icon hover start-btn">start</span> <% } %>
+    <% if (ableTo('stop')) { %> <span class="icon hover stop-btn">stop</span> <% } %>
+    <% if (ableTo('delete')) { %> <span class="icon hover terminate-btn">delete</span> <% } %>
     <% if (graphs) { %>
         <a class="icon hover list-btn" href="#pods/<%- id %>">Data</a>
     <% } else { %>
