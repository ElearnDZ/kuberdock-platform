<div class="status-line">
<<<<<<< HEAD
    <span class="status icon <%- status %>">Status: <%- status %></span>
=======
    <% if(status === 'preparing') { %>
        <span class="icon deploying">Status: Deploying</span>
    <% } else { %>
        <span class="icon <%- status %>">Status: <%- status %></span>
    <% } %>
>>>>>>> e60ca3e4
    <% if (graphs) { %>
        <a class="list-btn" href="#pods/<%- id %>"><span>Data</span></a>
    <% } else { %>
        <a class="stats-btn" href="#pods/<%- id %>/stats"><span>Stats</span></a>
    <% } %>
    <% if (upgrade) { %>
        <a class="upgrade-btn back" href="#pods/<%- id %>"><span>Upgrade</span></a>
    <% } else { %>
        <a class="upgrade-btn" href="#pods/<%- id %>/upgrade"><span>Upgrade</span></a>
    <% } %>
    <span class="updateSsh"><span>Get SSH access</span></span>
    <div class="btn-group controls pull-right">
        <span type="button" class="dropdown-toggle" data-toggle="dropdown">
            <span class="ic_reorder">
                <span>Manage pod</span>
                <i class="caret"></i>
            </span>
        </span>
        <ul class="dropdown-menu" role="menu">
        <li><a class="edit-btn" href="#pods/<%- id %>/edit"><span>Edit</span></a></li>
        <% if (ableTo('redeploy')) { %><li><span class="restart-btn"><span>Restart</span></span></li><% } %>
        <% if (ableTo('pay-and-start')) { %><li><span class="pay-and-start-btn"><span>Pay & start</span></span></li><% } %>
        <% if (ableTo('start')) { %><li><span class="start-btn"><span>Start</span></span></li><% } %>
        <% if (ableTo('stop')) { %><li><span class="stop-btn"><span>Stop</span></span></li><% } %>
        <% if (ableTo('delete')) { %><li><span class="terminate-btn"><span>Delete</span></span></li><% } %>
        </ul>
    </div>
</div>
<div class="control-icons col-md-10 col-md-offset-2 col-sm-12 clearfix">
    <div class="col-md-6 col-md-offset-0 col-sm-10 col-sm-offset-2 col-xs-12 info">
        <% if (publicIP) { %>
            <div>Public IP: <a class="" href="http://<%- publicIP %>/" target="_blank"><%- publicIP %></a></div>
        <% } %>
        <% if (publicName) { %>
            <div>Public name: <%- publicName %></div>
        <% } %>
        <% if (hasPorts) { %>
            <div>Pod IP: <%- (typeof(podIP) !== 'undefined') ? podIP : 'Internal IP is not assigned yet'%></div>
        <% } %>
        <div>Restart policy: <%- restartPolicy %></div>
        <div>Kube Type: <%- kubeType.get('name') %></div>
        <div>Number of Kubes:  <%- kubes %> <!-- ( <%- replicas ? replicas : '0' %> ) --></div>
        <div>Price: <%- totalPrice %> / <%- period %></div>
        <!--
        <div class="edit">Edit pod</div>
        -->
    </div>
    <div class="col-md-6 col-md-offset-0 col-sm-10 col-sm-offset-2 col-xs-12 servers">
        <div>CPU: <%- limits.cpu %></div>
        <div>RAM: <%- limits.ram %></div>
        <div>HDD: <%- limits.hdd %></div>
    </div>
</div><|MERGE_RESOLUTION|>--- conflicted
+++ resolved
@@ -1,13 +1,9 @@
 <div class="status-line">
-<<<<<<< HEAD
-    <span class="status icon <%- status %>">Status: <%- status %></span>
-=======
     <% if(status === 'preparing') { %>
         <span class="icon deploying">Status: Deploying</span>
     <% } else { %>
         <span class="icon <%- status %>">Status: <%- status %></span>
     <% } %>
->>>>>>> e60ca3e4
     <% if (graphs) { %>
         <a class="list-btn" href="#pods/<%- id %>"><span>Data</span></a>
     <% } else { %>
