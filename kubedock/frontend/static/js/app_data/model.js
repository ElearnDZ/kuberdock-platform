--- conflicted
+++ resolved
@@ -135,7 +135,6 @@
             protocol: "tcp",
         },
         getContainer: function(){ return getParentWithType(this.collection, data.Container); },
-<<<<<<< HEAD
     });
 
     data.EnvVar = Backbone.Model.extend({
@@ -145,8 +144,6 @@
             value: '',
         },
         getContainer: function(){ return getParentWithType(this.collection, data.Container); },
-=======
->>>>>>> b6843446
     });
 
     data.Container = Backbone.AssociatedModel.extend({
@@ -178,12 +175,10 @@
                 sourceUrl: null
             };
         },
-<<<<<<< HEAD
         editableAttributes: [  // difference in other attributes won't be interpreted as "change"
             'args', 'command', 'env', 'image', 'kubes', 'ports', 'sourceUrl',
             'volumeMounts', 'workingDir'
         ],
-        getPod: function(){ return getParentWithType(this.collection, data.Pod); },
         isChanged: function(compareTo){
             if (!compareTo)
                 return false;
@@ -191,9 +186,7 @@
                 after = _.partial(_.pick, compareTo.toJSON()).apply(_, this.editableAttributes);
             return !_.isEqual(before, after);
         },
-=======
         getPod: function(){ return getParentWithType(this.collection, data.Pod); },
->>>>>>> b6843446
         checkForUpdate: function(){
             var container = this;
             utils.preloader.show();
