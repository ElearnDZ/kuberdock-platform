define(['backbone', 'marionette', 'app_data/utils'], function(Backbone, Marionette, Utils){
    "use strict";
    var App = new Backbone.Marionette.Application({
        regions: {
            contents: '#contents',
            message: '#message-popup'
        },

        initialize: function(){
            //this._cache = backendData;
            this._cache = {};
            this.lastEventId = null;
            this.storage = window.localStorage || window.sessionStorage || {};
            //delete this.storage.authData;
        },

        /**
         * Remove auth data and all cached data; reinitialize app.
         *
         * @param {boolean} keepToken - use it for loginAs/logoutAs
         * @returns {Promise} - promise to be logged in :)
         */
        cleanUp: function(keepToken){
            console.log('Deleting expired data');
            $.xhrPool.abortAll();
            if (!keepToken)
                delete App.storage.authData;  // delete token
            _.each([  // delete all initial data
                'menuCollection', 'currentUser', 'userPackage',
                'packageCollection', 'kubeTypeCollection', 'packageKubeCollection'
            ], function(name){ delete App[name]; });
            for (var resource in App._cache) delete App._cache[resource];
            if (App.sseEventSource) {  // close SSE stream
                App.sseEventSource.close();
                delete App.sseEventSource;
                clearTimeout(App.eventHandlerReconnectTimeout);
            }
            return App.initApp();
        },

        /**
         * Update token in storage.
         *
         * @param {Object} authData - modified data from App.getAuth
         */
        updateAuth: function(authData){
            var actualAuthData = JSON.parse(App.storage.authData || 'null');
            // check that it is the same session
            if (actualAuthData && authData.id === actualAuthData.id)
                App.storage.authData = JSON.stringify(authData);
        },

        /**
         * Create a function that will return promise for Backbone.Model,
         * Backbone.Collection, or plain data. It will try to find resource in
         * App._cache (initially it's a copy of backendData), and, if failed,
         * try to fetch from server and put in App._cache.
         * TODO: maybe it better to use Models everywhere, get rid of urls and plain data.
         *
         * @param {string} name - unique name of the resource.
         *      Used as id in _cache (and backendData)
         * @param {Backbone.Model|Backbone.Collection|string} ResourceClass -
         *      Used to fetch data from server or convert backendData.
         *      Url as a string may be used to get raw data.
         * @returns {Function} - function that returns a Promise
         */
        resourcePromiser: function(name, ResourceClass){
            var cache = this._cache, url;
            if (typeof ResourceClass === 'string'){
                url = ResourceClass;
                ResourceClass = null;
            }
            return _.bind(function(){
                var deferred = $.Deferred();
                if (cache[name] != null) {
                    if (ResourceClass != null && !(cache[name] instanceof ResourceClass))
                        cache[name] = new ResourceClass(cache[name]);
                    deferred.resolveWith(this, [cache[name]]);
                } else if (ResourceClass != null) {
                    new ResourceClass().fetch({
                        wait: true,
                        success: function(resource, resp, options){
                            deferred.resolveWith(this, [cache[name] = resource]);
                        },
                        error: function(resource, response) {
                            Utils.notifyWindow(response);
                            deferred.rejectWith(this, [response]);
                        },
                    });
                } else {
                    $.ajax({
                        authWrap: true,
                        url: url,
                    }).done(function(data){
                        cache[name] = _.has(data, 'data') ? data.data : data;
                        deferred.resolveWith(this, [cache[name]]);
                    }).fail(function(response){
                        Utils.notifyWindow(response);
                        deferred.rejectWith(this, [response]);
                    });
                }
                return deferred.promise();
            }, this);
        },
    });

    App.navigate = function(route, options){
        options || (options = {});
        Backbone.history.navigate(route, options);
        return App;  // for chaining
    };

    App.getCurrentRoute = function(){
        return Backbone.history.fragment;
    };

    /**
     * Get user's auth data. If user is not logged in, show login view and
     * return auth data as soon as user logs in.
     *
     * @returns {Promise} - promise of auth data
     */
    App.getAuth = function(){
        console.log('getAuth called...');
        var authData = this.storage.authData;
        if (authData == null)
            return App.controller.showLogin();
        authData = JSON.parse(authData);
        var token = _.chain(authData.token.split('.')).first(2)
            .map(atob).object(['header', 'payload']).invert()
            .mapObject(JSON.parse).value();
<<<<<<< HEAD
        if (token.header.exp < +new Date() / 1000){
            delete this.storage.authData;
            return App.controller.showLogin();
        }
=======
        if (token.header.exp < +new Date() / 1000)
            return App.cleanUp();
>>>>>>> f84706aa
        return $.Deferred().resolveWith(this, [authData]).promise();
    };

    /**
     * Connect to SSE stream
     *
     * @param {Object} [options]
     * @param {string} [options.url='/api/stream']
     * @param {number} [options.lastID]
     */
    App.eventHandler = function(options){
        options = options || {};
        App.getAuth().done(function(auth){
            var url = options.url || '/api/stream',
                lastID = options.lastID,
                token = auth.token,
                nodes = App.currentUser.roleIs('Admin'),
                that = this;

            url += (url.indexOf('?') === -1 ? '?' : '&')
                + $.param(lastID != null
                          ? {token2: token, lastid: lastID, id: auth.id}
                          : {token2: token, id: auth.id});
            var source = App.sseEventSource = new EventSource(url),
                events;
            var collectionEvent = function(collectionGetter, eventType){
                eventType = eventType || 'change';
                return function(ev){
                    collectionGetter.apply(that).done(function(collection){
                        that.lastEventId = ev.lastEventId;
                        var data = JSON.parse(ev.data);
                        if (eventType === 'delete'){
                            collection.fullCollection.remove(data.id);
                            return;
                        }
                        var item = collection.fullCollection.get(data.id);
                        if (item) {
                            item.fetch({statusCode: null}).fail(function(xhr){
                                if (xhr.status == 404)  // "delete" event was missed
                                    collection.remove(item);
                            });
                        } else {  // it's a new item, or we've missed some event
                            collection.fetch();
                        }
                    });
                };
            };

            if (typeof(EventSource) === undefined) {
                console.log('ERROR: EventSource is not supported by browser');  // eslint-disable-line no-console
                return;
            }
            if (nodes) {
                events = {
                    'node:change': collectionEvent(that.getNodeCollection),
                    // 'ippool:change': collectionEvent(that.getIPPoolCollection),
                    // 'user:change': collectionEvent(that.getUserCollection),
                    'node:installLog': function(ev){
                        that.getNodeCollection().done(function(collection){
                            var decoded = JSON.parse(ev.data),
                                node = collection.get(decoded.id);
                            if (typeof(node) !== 'undefined')
                                node.appendLogs(decoded.data);
                        });
                    },
                };
            } else {
                events = {
                    'pod:change': collectionEvent(that.getPodCollection),
                    'pod:delete': collectionEvent(that.getPodCollection, 'delete'),
                    // 'pd:change':
                };
            }

            events['kube:add'] = events['kube:change'] = function(ev) {
                that.lastEventId = ev.lastEventId;
                var data = JSON.parse(ev.data);
                that.kubeTypeCollection.add(data, {merge: true});
            };

            events['notify:error'] = function(ev) {
                that.lastEventId = ev.lastEventId;
                var data = JSON.parse(ev.data);
                Utils.notifyWindow(data.message);
            };

            events['node:deleted'] = function(ev) {
                that.lastEventId = ev.lastEventId;
                var data = JSON.parse(ev.data);
                Utils.notifyWindow(data.message, 'success');
                App.navigate('nodes');
                App.controller.showNodes({deleted: data.id});
            };

            events['advise:show'] = function(ev) {
                that.lastEventId = ev.lastEventId;
                var data = JSON.parse(ev.data);
                App.controller.attachNotification(data);
            };

            events['advise:hide'] = function(ev) {
                that.lastEventId = ev.lastEventId;
                var data = JSON.parse(ev.data);
                App.controller.detachNotification(data);
            };

            _.mapObject(events, function(handler, eventName){
                source.addEventListener(eventName, handler, false);
            });
            source.onopen = function(){
                console.log('Connected!');  // eslint-disable-line no-console
            };
            source.onerror = function () {
                console.log('SSE Error. Reconnecting...');  // eslint-disable-line no-console
                console.log(source);
                if (source.readyState !== 2)
                    return;
                source.close();
                var lastEventId = that.lastEventId || options.lastID,
                    newOptions = _.extend(_.clone(options), {lastID: lastEventId});
                setTimeout(_.bind(that.eventHandler, that, newOptions), 5000);
            };
        });
    };

    /**
     * Prepare initial data, connect to SSE, render the first view.
     *
     * @returns {Promise} - Promise of auth data, SSE, and initial data in App.
     */
    App.initApp = function(){
        var deferred = new $.Deferred();
        App.getAuth().done(function(authData){
            $.when(App.getCurrentUser(),
                   App.getMenuCollection(),
                   App.getPackages()).done(function(user, menu, packages){
                // These resources must be fetched every time user logins in, and they
                // are widely used immediately after start, so let's just save them as
                // properties, so we won't need to go async every time we need them.
                App.menuCollection = menu;
                App.currentUser = user;
                App.userPackage = packages.get(user.get('package_id'));
                // open SSE stream
                App.eventHandler();
                // trigger Routers for the current url
                Backbone.history.loadUrl(App.getCurrentRoute());
                App.controller.showNotifications();
                deferred.resolveWith(App, [authData]);
            }).fail(function(){ deferred.rejectWith(App, arguments); });
        });
        return deferred;
    },

    App.on('start', function(){
        Utils.preloader.show();
        require(['app_data/controller', 'app_data/router'],
                function(Controller, Router){

            var controller = App.controller = new Controller();
            new Router({controller: controller});

            if (Backbone.history) {
                Backbone.history.start({root: '/', silent: true});
                Utils.preloader.hide();
                App.initApp();
            }
        });
    });

    // TODO: find a better way
    $.ajaxTransport("+*", function(options, origOptions, xhr){
        if (options.authWrap){
            var wrappedXHR;
            return {
                send: function(headers, callback){
                    App.getAuth().done(function(auth){
                        options.headers = _.extend(options.headers || {},
                                                   {'X-Auth-Token': auth.token});
                        delete options.authWrap;

                        wrappedXHR = $.ajax(options).then(
                            function(data, textStatus, xhr){
                                var token = xhr.getResponseHeader('X-Auth-Token');
                                if (token) {
                                    auth.token = token;
                                    App.updateAuth(auth);
                                }
                                var result = _.mapObject(
                                    $.ajaxSettings.responseFields,
                                    function(prop){ return xhr[prop]; });
                                callback(xhr.status, textStatus, result,
                                         xhr.getAllResponseHeaders());
                            },
                            function(xhr, textStatus){
                                if (xhr && (xhr.status === 401 || xhr.status === 403))
                                    App.cleanUp();
                                callback(xhr.status, textStatus);
                            }
                        );
                    });
                },
                abort: function() {
                    if (wrappedXHR)
                        wrappedXHR.abort();
                },
            };
        }
    });
    $.xhrPool = [];
    $(document).ajaxSend(function(e, xhr){
        $.xhrPool.push(xhr);
    });
    $(document).ajaxComplete(function(e, xhr){
        $.xhrPool.splice(_.indexOf($.xhrPool, xhr), 1);
    });
    $.xhrPool.abortAll = function() {
        _.each(this.splice(0), function(xhr){ xhr.abort(); });
    };

    return App;
});<|MERGE_RESOLUTION|>--- conflicted
+++ resolved
@@ -129,15 +129,8 @@
         var token = _.chain(authData.token.split('.')).first(2)
             .map(atob).object(['header', 'payload']).invert()
             .mapObject(JSON.parse).value();
-<<<<<<< HEAD
-        if (token.header.exp < +new Date() / 1000){
-            delete this.storage.authData;
-            return App.controller.showLogin();
-        }
-=======
         if (token.header.exp < +new Date() / 1000)
             return App.cleanUp();
->>>>>>> f84706aa
         return $.Deferred().resolveWith(this, [authData]).promise();
     };
 
