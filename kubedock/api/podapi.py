--- conflicted
+++ resolved
@@ -88,7 +88,6 @@
                 raise PermissionDenied(
                     'Direct requests are forbidden for fixed-price users.')
 
-<<<<<<< HEAD
             edited = db_pod.get_dbconfig().get('edited_config') is not None
             apply_edit = data['commandOptions'].get('applyEdit')
             if command in ('start', 'redeploy') and edited and apply_edit:
@@ -97,10 +96,7 @@
                 raise PermissionDenied(
                     'Direct requests are forbidden for fixed-price users.')
 
-        pods = PodCollection(user)
-=======
         pods = PodCollection(owner)
->>>>>>> 7d6fa71b
         return pods.update(pod_id, data)
 
     patch = put
