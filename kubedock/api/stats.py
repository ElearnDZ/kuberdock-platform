--- conflicted
+++ resolved
@@ -6,19 +6,11 @@
 
 from ..core import db
 from ..exceptions import APIError, PermissionDenied
+from ..login import auth_required
 from ..stats import StatWrap5Min
 from ..pods.models import Pod
 from ..kubedata.kubestat import KubeStat
 from ..rbac import check_permission
-<<<<<<< HEAD
-from ..login import auth_required
-=======
-import time
-import datetime
-from collections import defaultdict, namedtuple
-from ..decorators import login_required_or_basic_or_token
-from ..exceptions import APIError, PermissionDenied
->>>>>>> 127e7b3d
 from ..utils import all_request_params, KubeUtils
 
 stats = Blueprint('stats', __name__, url_prefix='/stats')
