--- conflicted
+++ resolved
@@ -20,15 +20,11 @@
 from sqlalchemy.exc import SQLAlchemyError, InvalidRequestError
 from traceback import format_exception
 
-<<<<<<< HEAD
 from .login import current_user
-=======
-from .exceptions import APIError, PermissionDenied
->>>>>>> 127e7b3d
 from .settings import KUBE_MASTER_URL, KUBE_API_VERSION
 from .pods import Pod
 from .core import ssh_connect, db, ConnectionPool
-from .settings import NODE_TOBIND_EXTERNAL_IPS, PODS_VERBOSE_LOG
+from .settings import NODE_TOBIND_EXTERNAL_IPS
 from .users.models import SessionData
 from .rbac.models import Role
 from .exceptions import APIError, PermissionDenied
@@ -203,25 +199,6 @@
     return obj
 
 
-<<<<<<< HEAD
-=======
-# separate function because set_roles_loader decorator don't return function.
-# Lib bug.
-def get_user_role():
-    rolename = 'AnonymousUser'
-    try:
-        rolename = current_user.role.rolename
-    except AttributeError:
-        try:
-            rolename = g.user.role.rolename
-        except AttributeError:
-            pass
-    if rolename == 'AnonymousUser':
-        logout_user()
-    return rolename
-
-
->>>>>>> 127e7b3d
 class atomic(object):
     """Wrap code in transaction. Can be used as decorator or context manager.
 
